--- conflicted
+++ resolved
@@ -442,11 +442,7 @@
         return this.parseTickers (rawTickers, symbols);
     }
 
-<<<<<<< HEAD
-    parseOHLCV (ohlcv, market = undefined, timeframe = '1m', since = undefined, limit = undefined) {
-=======
     parseOHLCV (ohlcv, market = undefined) {
->>>>>>> e73c37f7
         //
         //     [
         //         1591505760000,
@@ -488,11 +484,7 @@
         //         [1591505880000,"242.72","242.73","242.61","242.72","0.4141"],
         //     ]
         //
-<<<<<<< HEAD
-        return this.parseOHLCVs (response, market);
-=======
         return this.parseOHLCVs (response, market, timeframe, since, limit);
->>>>>>> e73c37f7
     }
 
     parseTrade (trade, market = undefined) {
