--- conflicted
+++ resolved
@@ -684,11 +684,7 @@
         //     }
         //
         const data = this.safeValue (response, 'data', []);
-<<<<<<< HEAD
-        return this.parseOHLCVs (data, market);
-=======
         return this.parseOHLCVs (data, market, timeframe, since, limit);
->>>>>>> e73c37f7
     }
 
     parseTrade (trade, market = undefined) {
