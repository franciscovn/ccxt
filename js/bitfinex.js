--- conflicted
+++ resolved
@@ -247,7 +247,7 @@
                     'Invalid order': InvalidOrder, // ?
                 },
             },
-            'precisionMode': this.SIGNIFICANT_DIGITS,
+            'precisionMode': SIGNIFICANT_DIGITS,
         });
     }
 
@@ -329,35 +329,19 @@
     }
 
     costToPrecision (symbol, cost) {
-<<<<<<< HEAD
-        return this.decimalToPrecision (cost, ROUND, this.markets[symbol].precision.price, SIGNIFICANT_DIGITS);
+        return this.decimalToPrecision (cost, ROUND, this.markets[symbol]['precision']['price'], this.precisionMode);
     }
 
     priceToPrecision (symbol, price) {
-        return this.decimalToPrecision (price, ROUND, this.markets[symbol].precision.price, SIGNIFICANT_DIGITS);
+        return this.decimalToPrecision (price, ROUND, this.markets[symbol]['precision']['price'], this.precisionMode);
     }
 
     amountToPrecision (symbol, amount) {
-        return this.decimalToPrecision (amount, ROUND, this.markets[symbol].precision.amount, SIGNIFICANT_DIGITS);
+        return this.decimalToPrecision (amount, ROUND, this.markets[symbol]['precision']['amount'], this.precisionMode);
     }
 
     feeToPrecision (currency, fee) {
-        return this.decimalToPrecision (fee, ROUND, this.currencies[currency]['precision'], SIGNIFICANT_DIGITS);
-=======
-        return this.decimalToPrecision (parseFloat (cost), this.ROUND, this.markets[symbol].precision.price, this.precisionMode);
-    }
-
-    priceToPrecision (symbol, price) {
-        return this.decimalToPrecision (parseFloat (price), this.ROUND, this.markets[symbol].precision.price, this.precisionMode);
-    }
-
-    amountToPrecision (symbol, amount) {
-        return this.decimalToPrecision (parseFloat (amount), this.ROUND, this.markets[symbol].precision.amount, this.precisionMode);
-    }
-
-    feeToPrecision (currency, fee) {
-        return this.decimalToPrecision (parseFloat (fee), this.ROUND, this.currencies[currency]['precision'], this.precisionMode);
->>>>>>> 251449c6
+        return this.decimalToPrecision (fee, ROUND, this.currencies[currency]['precision'], this.precisionMode);
     }
 
     calculateFee (symbol, type, side, amount, price, takerOrMaker = 'taker', params = {}) {
