'use strict';

//  ---------------------------------------------------------------------------

const Exchange = require ('./base/Exchange');
const { TICK_SIZE } = require ('./base/functions/number');
const { AuthenticationError, ExchangeError, ArgumentsRequired, PermissionDenied, InvalidOrder, OrderNotFound, DDoSProtection, NotSupported, ExchangeNotAvailable, InsufficientFunds, BadRequest, InvalidAddress, OnMaintenance } = require ('./base/errors');
const Precise = require ('./base/Precise');

//  ---------------------------------------------------------------------------

module.exports = class deribit extends Exchange {
    describe () {
        return this.deepExtend (super.describe (), {
            'id': 'deribit',
            'name': 'Deribit',
            'countries': [ 'NL' ], // Netherlands
            'version': 'v2',
            'userAgent': undefined,
            'rateLimit': 500,
            'has': {
                'cancelAllOrders': true,
                'cancelOrder': true,
                'CORS': true,
                'createDepositAddress': true,
                'createOrder': true,
                'editOrder': true,
                'fetchBalance': true,
                'fetchClosedOrders': true,
                'fetchDepositAddress': true,
                'fetchDeposits': true,
                'fetchMarkets': true,
                'fetchMyTrades': true,
                'fetchOHLCV': true,
                'fetchOpenOrders': true,
                'fetchOrder': true,
                'fetchOrderBook': true,
<<<<<<< HEAD
                'fetchOrders': undefined,
=======
>>>>>>> d12b4bb8
                'fetchOrderTrades': true,
                'fetchOrders': false,
                'fetchStatus': true,
                'fetchTicker': true,
                'fetchTickers': true,
                'fetchTime': true,
                'fetchTrades': true,
                'fetchTransactions': undefined,
                'fetchWithdrawals': true,
                'withdraw': true,
            },
            'timeframes': {
                '1m': '1',
                '3m': '3',
                '5m': '5',
                '10m': '10',
                '15m': '15',
                '30m': '30',
                '1h': '60',
                '2h': '120',
                '3h': '180',
                '6h': '360',
                '12h': '720',
                '1d': '1D',
            },
            'urls': {
                'test': 'https://test.deribit.com',
                'logo': 'https://user-images.githubusercontent.com/1294454/41933112-9e2dd65a-798b-11e8-8440-5bab2959fcb8.jpg',
                'api': 'https://www.deribit.com',
                'www': 'https://www.deribit.com',
                'doc': [
                    'https://docs.deribit.com/v2',
                    'https://github.com/deribit',
                ],
                'fees': 'https://www.deribit.com/pages/information/fees',
                'referral': {
                    'url': 'https://www.deribit.com/reg-1189.4038',
                    'discount': 0.1,
                },
            },
            'api': {
                'public': {
                    'get': [
                        // Authentication
                        'auth',
                        'exchange_token',
                        'fork_token',
                        // Session management
                        'set_heartbeat',
                        'disable_heartbeat',
                        // Supporting
                        'get_time',
                        'hello',
                        'test',
                        // Subscription management
                        'subscribe',
                        'unsubscribe',
                        // Account management
                        'get_announcements',
                        // Market data
                        'get_book_summary_by_currency',
                        'get_book_summary_by_instrument',
                        'get_contract_size',
                        'get_currencies',
                        'get_funding_chart_data',
                        'get_funding_rate_history',
                        'get_funding_rate_value',
                        'get_historical_volatility',
                        'get_index',
                        'get_index_price',
                        'get_index_price_names',
                        'get_instruments',
                        'get_last_settlements_by_currency',
                        'get_last_settlements_by_instrument',
                        'get_last_trades_by_currency',
                        'get_last_trades_by_currency_and_time',
                        'get_last_trades_by_instrument',
                        'get_last_trades_by_instrument_and_time',
                        'get_order_book',
                        'get_trade_volumes',
                        'get_tradingview_chart_data',
                        'ticker',
                    ],
                },
                'private': {
                    'get': [
                        // Authentication
                        'logout',
                        // Session management
                        'enable_cancel_on_disconnect',
                        'disable_cancel_on_disconnect',
                        'get_cancel_on_disconnect',
                        // Subscription management
                        'subscribe',
                        'unsubscribe',
                        // Account management
                        'change_api_key_name',
                        'change_scope_in_api_key',
                        'change_subaccount_name',
                        'create_api_key',
                        'create_subaccount',
                        'disable_api_key',
                        'disable_tfa_for_subaccount',
                        'enable_api_key',
                        'get_account_summary',
                        'get_email_language',
                        'get_new_announcements',
                        'get_position',
                        'get_positions',
                        'get_subaccounts',
                        'list_api_keys',
                        'remove_api_key',
                        'reset_api_key',
                        'set_announcement_as_read',
                        'set_api_key_as_default',
                        'set_email_for_subaccount',
                        'set_email_language',
                        'set_password_for_subaccount',
                        'toggle_notifications_from_subaccount',
                        'toggle_subaccount_login',
                        // Block Trade
                        'execute_block_trade',
                        'get_block_trade',
                        'get_last_block_trades_by_currency',
                        'invalidate_block_trade_signature',
                        'verify_block_trade',
                        // Trading
                        'buy',
                        'sell',
                        'edit',
                        'cancel',
                        'cancel_all',
                        'cancel_all_by_currency',
                        'cancel_all_by_instrument',
                        'cancel_by_label',
                        'close_position',
                        'get_margins',
                        'get_open_orders_by_currency',
                        'get_open_orders_by_instrument',
                        'get_order_history_by_currency',
                        'get_order_history_by_instrument',
                        'get_order_margin_by_ids',
                        'get_order_state',
                        'get_stop_order_history',
                        'get_user_trades_by_currency',
                        'get_user_trades_by_currency_and_time',
                        'get_user_trades_by_instrument',
                        'get_user_trades_by_instrument_and_time',
                        'get_user_trades_by_order',
                        'get_settlement_history_by_instrument',
                        'get_settlement_history_by_currency',
                        // Wallet
                        'cancel_transfer_by_id',
                        'cancel_withdrawal',
                        'create_deposit_address',
                        'get_current_deposit_address',
                        'get_deposits',
                        'get_transfers',
                        'get_withdrawals',
                        'submit_transfer_to_subaccount',
                        'submit_transfer_to_user',
                        'withdraw',
                    ],
                },
            },
            'exceptions': {
                // 0 or absent Success, No error.
                '9999': PermissionDenied, // 'api_not_enabled' User didn't enable API for the Account.
                '10000': AuthenticationError, // 'authorization_required' Authorization issue, invalid or absent signature etc.
                '10001': ExchangeError, // 'error' Some general failure, no public information available.
                '10002': InvalidOrder, // 'qty_too_low' Order quantity is too low.
                '10003': InvalidOrder, // 'order_overlap' Rejection, order overlap is found and self-trading is not enabled.
                '10004': OrderNotFound, // 'order_not_found' Attempt to operate with order that can't be found by specified id.
                '10005': InvalidOrder, // 'price_too_low <Limit>' Price is too low, <Limit> defines current limit for the operation.
                '10006': InvalidOrder, // 'price_too_low4idx <Limit>' Price is too low for current index, <Limit> defines current bottom limit for the operation.
                '10007': InvalidOrder, // 'price_too_high <Limit>' Price is too high, <Limit> defines current up limit for the operation.
                '10008': InvalidOrder, // 'price_too_high4idx <Limit>' Price is too high for current index, <Limit> defines current up limit for the operation.
                '10009': InsufficientFunds, // 'not_enough_funds' Account has not enough funds for the operation.
                '10010': OrderNotFound, // 'already_closed' Attempt of doing something with closed order.
                '10011': InvalidOrder, // 'price_not_allowed' This price is not allowed for some reason.
                '10012': InvalidOrder, // 'book_closed' Operation for instrument which order book had been closed.
                '10013': PermissionDenied, // 'pme_max_total_open_orders <Limit>' Total limit of open orders has been exceeded, it is applicable for PME users.
                '10014': PermissionDenied, // 'pme_max_future_open_orders <Limit>' Limit of count of futures' open orders has been exceeded, it is applicable for PME users.
                '10015': PermissionDenied, // 'pme_max_option_open_orders <Limit>' Limit of count of options' open orders has been exceeded, it is applicable for PME users.
                '10016': PermissionDenied, // 'pme_max_future_open_orders_size <Limit>' Limit of size for futures has been exceeded, it is applicable for PME users.
                '10017': PermissionDenied, // 'pme_max_option_open_orders_size <Limit>' Limit of size for options has been exceeded, it is applicable for PME users.
                '10018': PermissionDenied, // 'non_pme_max_future_position_size <Limit>' Limit of size for futures has been exceeded, it is applicable for non-PME users.
                '10019': PermissionDenied, // 'locked_by_admin' Trading is temporary locked by admin.
                '10020': ExchangeError, // 'invalid_or_unsupported_instrument' Instrument name is not valid.
                '10021': InvalidOrder, // 'invalid_amount' Amount is not valid.
                '10022': InvalidOrder, // 'invalid_quantity' quantity was not recognized as a valid number (for API v1).
                '10023': InvalidOrder, // 'invalid_price' price was not recognized as a valid number.
                '10024': InvalidOrder, // 'invalid_max_show' max_show parameter was not recognized as a valid number.
                '10025': InvalidOrder, // 'invalid_order_id' Order id is missing or its format was not recognized as valid.
                '10026': InvalidOrder, // 'price_precision_exceeded' Extra precision of the price is not supported.
                '10027': InvalidOrder, // 'non_integer_contract_amount' Futures contract amount was not recognized as integer.
                '10028': DDoSProtection, // 'too_many_requests' Allowed request rate has been exceeded.
                '10029': OrderNotFound, // 'not_owner_of_order' Attempt to operate with not own order.
                '10030': ExchangeError, // 'must_be_websocket_request' REST request where Websocket is expected.
                '10031': ExchangeError, // 'invalid_args_for_instrument' Some of arguments are not recognized as valid.
                '10032': InvalidOrder, // 'whole_cost_too_low' Total cost is too low.
                '10033': NotSupported, // 'not_implemented' Method is not implemented yet.
                '10034': InvalidOrder, // 'stop_price_too_high' Stop price is too high.
                '10035': InvalidOrder, // 'stop_price_too_low' Stop price is too low.
                '10036': InvalidOrder, // 'invalid_max_show_amount' Max Show Amount is not valid.
                '10040': ExchangeNotAvailable, // 'retry' Request can't be processed right now and should be retried.
                '10041': OnMaintenance, // 'settlement_in_progress' Settlement is in progress. Every day at settlement time for several seconds, the system calculates user profits and updates balances. That time trading is paused for several seconds till the calculation is completed.
                '10043': InvalidOrder, // 'price_wrong_tick' Price has to be rounded to a certain tick size.
                '10044': InvalidOrder, // 'stop_price_wrong_tick' Stop Price has to be rounded to a certain tick size.
                '10045': InvalidOrder, // 'can_not_cancel_liquidation_order' Liquidation order can't be canceled.
                '10046': InvalidOrder, // 'can_not_edit_liquidation_order' Liquidation order can't be edited.
                '10047': DDoSProtection, // 'matching_engine_queue_full' Reached limit of pending Matching Engine requests for user.
                '10048': ExchangeError, // 'not_on_this_server' The requested operation is not available on this server.
                '11008': InvalidOrder, // 'already_filled' This request is not allowed in regards to the filled order.
                '11029': BadRequest, // 'invalid_arguments' Some invalid input has been detected.
                '11030': ExchangeError, // 'other_reject <Reason>' Some rejects which are not considered as very often, more info may be specified in <Reason>.
                '11031': ExchangeError, // 'other_error <Error>' Some errors which are not considered as very often, more info may be specified in <Error>.
                '11035': DDoSProtection, // 'no_more_stops <Limit>' Allowed amount of stop orders has been exceeded.
                '11036': InvalidOrder, // 'invalid_stoppx_for_index_or_last' Invalid StopPx (too high or too low) as to current index or market.
                '11037': BadRequest, // 'outdated_instrument_for_IV_order' Instrument already not available for trading.
                '11038': InvalidOrder, // 'no_adv_for_futures' Advanced orders are not available for futures.
                '11039': InvalidOrder, // 'no_adv_postonly' Advanced post-only orders are not supported yet.
                '11041': InvalidOrder, // 'not_adv_order' Advanced order properties can't be set if the order is not advanced.
                '11042': PermissionDenied, // 'permission_denied' Permission for the operation has been denied.
                '11043': BadRequest, // 'bad_argument' Bad argument has been passed.
                '11044': InvalidOrder, // 'not_open_order' Attempt to do open order operations with the not open order.
                '11045': BadRequest, // 'invalid_event' Event name has not been recognized.
                '11046': BadRequest, // 'outdated_instrument' At several minutes to instrument expiration, corresponding advanced implied volatility orders are not allowed.
                '11047': BadRequest, // 'unsupported_arg_combination' The specified combination of arguments is not supported.
                '11048': ExchangeError, // 'wrong_max_show_for_option' Wrong Max Show for options.
                '11049': BadRequest, // 'bad_arguments' Several bad arguments have been passed.
                '11050': BadRequest, // 'bad_request' Request has not been parsed properly.
                '11051': OnMaintenance, // 'system_maintenance' System is under maintenance.
                '11052': ExchangeError, // 'subscribe_error_unsubscribed' Subscription error. However, subscription may fail without this error, please check list of subscribed channels returned, as some channels can be not subscribed due to wrong input or lack of permissions.
                '11053': ExchangeError, // 'transfer_not_found' Specified transfer is not found.
                '11090': InvalidAddress, // 'invalid_addr' Invalid address.
                '11091': InvalidAddress, // 'invalid_transfer_address' Invalid addres for the transfer.
                '11092': InvalidAddress, // 'address_already_exist' The address already exists.
                '11093': DDoSProtection, // 'max_addr_count_exceeded' Limit of allowed addresses has been reached.
                '11094': ExchangeError, // 'internal_server_error' Some unhandled error on server. Please report to admin. The details of the request will help to locate the problem.
                '11095': ExchangeError, // 'disabled_deposit_address_creation' Deposit address creation has been disabled by admin.
                '11096': ExchangeError, // 'address_belongs_to_user' Withdrawal instead of transfer.
                '12000': AuthenticationError, // 'bad_tfa' Wrong TFA code
                '12001': DDoSProtection, // 'too_many_subaccounts' Limit of subbacounts is reached.
                '12002': ExchangeError, // 'wrong_subaccount_name' The input is not allowed as name of subaccount.
                '12998': AuthenticationError, // 'tfa_over_limit' The number of failed TFA attempts is limited.
                '12003': AuthenticationError, // 'login_over_limit' The number of failed login attempts is limited.
                '12004': AuthenticationError, // 'registration_over_limit' The number of registration requests is limited.
                '12005': AuthenticationError, // 'country_is_banned' The country is banned (possibly via IP check).
                '12100': ExchangeError, // 'transfer_not_allowed' Transfer is not allowed. Possible wrong direction or other mistake.
                '12999': AuthenticationError, // 'tfa_used' TFA code is correct but it is already used. Please, use next code.
                '13000': AuthenticationError, // 'invalid_login' Login name is invalid (not allowed or it contains wrong characters).
                '13001': AuthenticationError, // 'account_not_activated' Account must be activated.
                '13002': PermissionDenied, // 'account_blocked' Account is blocked by admin.
                '13003': AuthenticationError, // 'tfa_required' This action requires TFA authentication.
                '13004': AuthenticationError, // 'invalid_credentials' Invalid credentials has been used.
                '13005': AuthenticationError, // 'pwd_match_error' Password confirmation error.
                '13006': AuthenticationError, // 'security_error' Invalid Security Code.
                '13007': AuthenticationError, // 'user_not_found' User's security code has been changed or wrong.
                '13008': ExchangeError, // 'request_failed' Request failed because of invalid input or internal failure.
                '13009': AuthenticationError, // 'unauthorized' Wrong or expired authorization token or bad signature. For example, please check scope of the token, 'connection' scope can't be reused for other connections.
                '13010': BadRequest, // 'value_required' Invalid input, missing value.
                '13011': BadRequest, // 'value_too_short' Input is too short.
                '13012': PermissionDenied, // 'unavailable_in_subaccount' Subaccount restrictions.
                '13013': BadRequest, // 'invalid_phone_number' Unsupported or invalid phone number.
                '13014': BadRequest, // 'cannot_send_sms' SMS sending failed -- phone number is wrong.
                '13015': BadRequest, // 'invalid_sms_code' Invalid SMS code.
                '13016': BadRequest, // 'invalid_input' Invalid input.
                '13017': ExchangeError, // 'subscription_failed' Subscription hailed, invalid subscription parameters.
                '13018': ExchangeError, // 'invalid_content_type' Invalid content type of the request.
                '13019': ExchangeError, // 'orderbook_closed' Closed, expired order book.
                '13020': ExchangeError, // 'not_found' Instrument is not found, invalid instrument name.
                '13021': PermissionDenied, // 'forbidden' Not enough permissions to execute the request, forbidden.
                '13025': ExchangeError, // 'method_switched_off_by_admin' API method temporarily switched off by administrator.
                '-32602': BadRequest, // 'Invalid params' see JSON-RPC spec.
                '-32601': BadRequest, // 'Method not found' see JSON-RPC spec.
                '-32700': BadRequest, // 'Parse error' see JSON-RPC spec.
                '-32000': BadRequest, // 'Missing params' see JSON-RPC spec.
            },
            'precisionMode': TICK_SIZE,
            'options': {
                'code': 'BTC',
                'fetchBalance': {
                    'code': 'BTC',
                },
            },
        });
    }

    async fetchTime (params = {}) {
        const response = await this.publicGetGetTime (params);
        //
        //     {
        //         jsonrpc: '2.0',
        //         result: 1583922446019,
        //         usIn: 1583922446019955,
        //         usOut: 1583922446019956,
        //         usDiff: 1,
        //         testnet: false
        //     }
        //
        return this.safeInteger (response, 'result');
    }

    codeFromOptions (methodName, params = {}) {
        const defaultCode = this.safeValue (this.options, 'code', 'BTC');
        const options = this.safeValue (this.options, methodName, {});
        const code = this.safeValue (options, 'code', defaultCode);
        return this.safeValue (params, 'code', code);
    }

    async fetchStatus (params = {}) {
        const request = {
            // 'expected_result': false, // true will trigger an error for testing purposes
        };
        await this.publicGetTest (this.extend (request, params));
        //
        //     {
        //         jsonrpc: '2.0',
        //         result: { version: '1.2.26' },
        //         usIn: 1583922623964485,
        //         usOut: 1583922623964487,
        //         usDiff: 2,
        //         testnet: false
        //     }
        //
        this.status = this.extend (this.status, {
            'status': 'ok',
            'updated': this.milliseconds (),
        });
        return this.status;
    }

    async fetchMarkets (params = {}) {
        const currenciesResponse = await this.publicGetGetCurrencies (params);
        //
        //     {
        //         jsonrpc: '2.0',
        //         result: [
        //             {
        //                 withdrawal_priorities: [
        //                     { value: 0.15, name: 'very_low' },
        //                     { value: 1.5, name: 'very_high' },
        //                 ],
        //                 withdrawal_fee: 0.0005,
        //                 min_withdrawal_fee: 0.0005,
        //                 min_confirmations: 1,
        //                 fee_precision: 4,
        //                 currency_long: 'Bitcoin',
        //                 currency: 'BTC',
        //                 coin_type: 'BITCOIN'
        //             }
        //         ],
        //         usIn: 1583761588590479,
        //         usOut: 1583761588590544,
        //         usDiff: 65,
        //         testnet: false
        //     }
        //
        const currenciesResult = this.safeValue (currenciesResponse, 'result', []);
        const result = [];
        for (let i = 0; i < currenciesResult.length; i++) {
            const currencyId = this.safeString (currenciesResult[i], 'currency');
            const request = {
                'currency': currencyId,
            };
            const instrumentsResponse = await this.publicGetGetInstruments (this.extend (request, params));
            //
            //     {
            //         jsonrpc: '2.0',
            //         result: [
            //             {
            //                 tick_size: 0.0005,
            //                 taker_commission: 0.0004,
            //                 strike: 300,
            //                 settlement_period: 'week',
            //                 quote_currency: 'USD',
            //                 option_type: 'call',
            //                 min_trade_amount: 1,
            //                 maker_commission: 0.0004,
            //                 kind: 'option',
            //                 is_active: true,
            //                 instrument_name: 'ETH-13MAR20-300-C',
            //                 expiration_timestamp: 1584086400000,
            //                 creation_timestamp: 1582790403000,
            //                 contract_size: 1,
            //                 base_currency: 'ETH'
            //             },
            //         ],
            //         usIn: 1583761889500586,
            //         usOut: 1583761889505066,
            //         usDiff: 4480,
            //         testnet: false
            //     }
            //
            const instrumentsResult = this.safeValue (instrumentsResponse, 'result', []);
            for (let k = 0; k < instrumentsResult.length; k++) {
                const market = instrumentsResult[k];
                const id = this.safeString (market, 'instrument_name');
                const baseId = this.safeString (market, 'base_currency');
                const quoteId = this.safeString (market, 'quote_currency');
                const base = this.safeCurrencyCode (baseId);
                const quote = this.safeCurrencyCode (quoteId);
                const type = this.safeString (market, 'kind');
                const future = (type === 'future');
                const option = (type === 'option');
                const active = this.safeValue (market, 'is_active');
                const minTradeAmount = this.safeNumber (market, 'min_trade_amount');
                const tickSize = this.safeNumber (market, 'tick_size');
                const precision = {
                    'amount': minTradeAmount,
                    'price': tickSize,
                };
                result.push ({
                    'id': id,
                    'symbol': id,
                    'base': base,
                    'quote': quote,
                    'active': active,
                    'precision': precision,
                    'taker': this.safeNumber (market, 'taker_commission'),
                    'maker': this.safeNumber (market, 'maker_commission'),
                    'limits': {
                        'amount': {
                            'min': minTradeAmount,
                            'max': undefined,
                        },
                        'price': {
                            'min': tickSize,
                            'max': undefined,
                        },
                        'cost': {
                            'min': undefined,
                            'max': undefined,
                        },
                    },
                    'type': type,
                    'spot': false,
                    'future': future,
                    'option': option,
                    'info': market,
                });
            }
        }
        return result;
    }

    async fetchBalance (params = {}) {
        await this.loadMarkets ();
        const code = this.codeFromOptions ('fetchBalance', params);
        const currency = this.currency (code);
        const request = {
            'currency': currency['id'],
        };
        const response = await this.privateGetGetAccountSummary (this.extend (request, params));
        //
        //     {
        //         jsonrpc: '2.0',
        //         result: {
        //             total_pl: 0,
        //             session_upl: 0,
        //             session_rpl: 0,
        //             session_funding: 0,
        //             portfolio_margining_enabled: false,
        //             options_vega: 0,
        //             options_theta: 0,
        //             options_session_upl: 0,
        //             options_session_rpl: 0,
        //             options_pl: 0,
        //             options_gamma: 0,
        //             options_delta: 0,
        //             margin_balance: 0.00062359,
        //             maintenance_margin: 0,
        //             limits: {
        //                 non_matching_engine_burst: 300,
        //                 non_matching_engine: 200,
        //                 matching_engine_burst: 20,
        //                 matching_engine: 2
        //             },
        //             initial_margin: 0,
        //             futures_session_upl: 0,
        //             futures_session_rpl: 0,
        //             futures_pl: 0,
        //             equity: 0.00062359,
        //             deposit_address: '13tUtNsJSZa1F5GeCmwBywVrymHpZispzw',
        //             delta_total: 0,
        //             currency: 'BTC',
        //             balance: 0.00062359,
        //             available_withdrawal_funds: 0.00062359,
        //             available_funds: 0.00062359
        //         },
        //         usIn: 1583775838115975,
        //         usOut: 1583775838116520,
        //         usDiff: 545,
        //         testnet: false
        //     }
        //
        const result = {
            'info': response,
        };
        const balance = this.safeValue (response, 'result', {});
        const currencyId = this.safeString (balance, 'currency');
        const currencyCode = this.safeCurrencyCode (currencyId);
        const account = this.account ();
        account['free'] = this.safeString (balance, 'available_funds');
        account['used'] = this.safeString (balance, 'maintenance_margin');
        account['total'] = this.safeString (balance, 'equity');
        result[currencyCode] = account;
        return this.parseBalance (result);
    }

    async createDepositAddress (code, params = {}) {
        await this.loadMarkets ();
        const currency = this.currency (code);
        const request = {
            'currency': currency['id'],
        };
        const response = await this.privateGetCreateDepositAddress (this.extend (request, params));
        //
        //     {
        //         'jsonrpc': '2.0',
        //         'id': 7538,
        //         'result': {
        //             'address': '2N8udZGBc1hLRCFsU9kGwMPpmYUwMFTuCwB',
        //             'creation_timestamp': 1550575165170,
        //             'currency': 'BTC',
        //             'type': 'deposit'
        //         }
        //     }
        //
        const result = this.safeValue (response, 'result', {});
        const address = this.safeString (result, 'address');
        this.checkAddress (address);
        return {
            'currency': code,
            'address': address,
            'tag': undefined,
            'info': response,
        };
    }

    async fetchDepositAddress (code, params = {}) {
        await this.loadMarkets ();
        const currency = this.currency (code);
        const request = {
            'currency': currency['id'],
        };
        const response = await this.privateGetGetCurrentDepositAddress (this.extend (request, params));
        //
        //     {
        //         jsonrpc: '2.0',
        //         result: {
        //             type: 'deposit',
        //             status: 'ready',
        //             requires_confirmation: true,
        //             currency: 'BTC',
        //             creation_timestamp: 1514694684651,
        //             address: '13tUtNsJSZa1F5GeCmwBywVrymHpZispzw'
        //         },
        //         usIn: 1583785137274288,
        //         usOut: 1583785137274454,
        //         usDiff: 166,
        //         testnet: false
        //     }
        //
        const result = this.safeValue (response, 'result', {});
        const address = this.safeString (result, 'address');
        this.checkAddress (address);
        return {
            'currency': code,
            'address': address,
            'tag': undefined,
            'info': response,
        };
    }

    parseTicker (ticker, market = undefined) {
        //
        // fetchTicker /public/ticker
        //
        //     {
        //         timestamp: 1583778859480,
        //         stats: { volume: 60627.57263769, low: 7631.5, high: 8311.5 },
        //         state: 'open',
        //         settlement_price: 7903.21,
        //         open_interest: 111543850,
        //         min_price: 7634,
        //         max_price: 7866.51,
        //         mark_price: 7750.02,
        //         last_price: 7750.5,
        //         instrument_name: 'BTC-PERPETUAL',
        //         index_price: 7748.01,
        //         funding_8h: 0.0000026,
        //         current_funding: 0,
        //         best_bid_price: 7750,
        //         best_bid_amount: 19470,
        //         best_ask_price: 7750.5,
        //         best_ask_amount: 343280
        //     }
        //
        // fetchTicker /public/get_book_summary_by_instrument
        // fetchTickers /public/get_book_summary_by_currency
        //
        //     {
        //         volume: 124.1,
        //         underlying_price: 7856.445926872601,
        //         underlying_index: 'SYN.BTC-10MAR20',
        //         quote_currency: 'USD',
        //         open_interest: 121.8,
        //         mid_price: 0.01975,
        //         mark_price: 0.01984559,
        //         low: 0.0095,
        //         last: 0.0205,
        //         interest_rate: 0,
        //         instrument_name: 'BTC-10MAR20-7750-C',
        //         high: 0.0295,
        //         estimated_delivery_price: 7856.29,
        //         creation_timestamp: 1583783678366,
        //         bid_price: 0.0185,
        //         base_currency: 'BTC',
        //         ask_price: 0.021
        //     },
        //
        const timestamp = this.safeInteger2 (ticker, 'timestamp', 'creation_timestamp');
        const marketId = this.safeString (ticker, 'instrument_name');
        const symbol = this.safeSymbol (marketId, market);
        const last = this.safeNumber2 (ticker, 'last_price', 'last');
        const stats = this.safeValue (ticker, 'stats', ticker);
        return {
            'symbol': symbol,
            'timestamp': timestamp,
            'datetime': this.iso8601 (timestamp),
            'high': this.safeNumber2 (stats, 'high', 'max_price'),
            'low': this.safeNumber2 (stats, 'low', 'min_price'),
            'bid': this.safeNumber2 (ticker, 'best_bid_price', 'bid_price'),
            'bidVolume': this.safeNumber (ticker, 'best_bid_amount'),
            'ask': this.safeNumber2 (ticker, 'best_ask_price', 'ask_price'),
            'askVolume': this.safeNumber (ticker, 'best_ask_amount'),
            'vwap': undefined,
            'open': undefined,
            'close': last,
            'last': last,
            'previousClose': undefined,
            'change': undefined,
            'percentage': undefined,
            'average': undefined,
            'baseVolume': undefined,
            'quoteVolume': this.safeNumber (stats, 'volume'),
            'info': ticker,
        };
    }

    async fetchTicker (symbol, params = {}) {
        await this.loadMarkets ();
        const market = this.market (symbol);
        const request = {
            'instrument_name': market['id'],
        };
        const response = await this.publicGetTicker (this.extend (request, params));
        //
        //     {
        //         jsonrpc: '2.0',
        //         result: {
        //             timestamp: 1583778859480,
        //             stats: { volume: 60627.57263769, low: 7631.5, high: 8311.5 },
        //             state: 'open',
        //             settlement_price: 7903.21,
        //             open_interest: 111543850,
        //             min_price: 7634,
        //             max_price: 7866.51,
        //             mark_price: 7750.02,
        //             last_price: 7750.5,
        //             instrument_name: 'BTC-PERPETUAL',
        //             index_price: 7748.01,
        //             funding_8h: 0.0000026,
        //             current_funding: 0,
        //             best_bid_price: 7750,
        //             best_bid_amount: 19470,
        //             best_ask_price: 7750.5,
        //             best_ask_amount: 343280
        //         },
        //         usIn: 1583778859483941,
        //         usOut: 1583778859484075,
        //         usDiff: 134,
        //         testnet: false
        //     }
        //
        const result = this.safeValue (response, 'result');
        return this.parseTicker (result, market);
    }

    async fetchTickers (symbols = undefined, params = {}) {
        await this.loadMarkets ();
        const code = this.codeFromOptions ('fetchTickers', params);
        const currency = this.currency (code);
        const request = {
            'currency': currency['id'],
        };
        const response = await this.publicGetGetBookSummaryByCurrency (this.extend (request, params));
        //
        //     {
        //         jsonrpc: '2.0',
        //         result: [
        //             {
        //                 volume: 124.1,
        //                 underlying_price: 7856.445926872601,
        //                 underlying_index: 'SYN.BTC-10MAR20',
        //                 quote_currency: 'USD',
        //                 open_interest: 121.8,
        //                 mid_price: 0.01975,
        //                 mark_price: 0.01984559,
        //                 low: 0.0095,
        //                 last: 0.0205,
        //                 interest_rate: 0,
        //                 instrument_name: 'BTC-10MAR20-7750-C',
        //                 high: 0.0295,
        //                 estimated_delivery_price: 7856.29,
        //                 creation_timestamp: 1583783678366,
        //                 bid_price: 0.0185,
        //                 base_currency: 'BTC',
        //                 ask_price: 0.021
        //             },
        //         ],
        //         usIn: 1583783678361966,
        //         usOut: 1583783678372069,
        //         usDiff: 10103,
        //         testnet: false
        //     }
        //
        const result = this.safeValue (response, 'result', []);
        const tickers = {};
        for (let i = 0; i < result.length; i++) {
            const ticker = this.parseTicker (result[i]);
            const symbol = ticker['symbol'];
            tickers[symbol] = ticker;
        }
        return this.filterByArray (tickers, 'symbol', symbols);
    }

    async fetchOHLCV (symbol, timeframe = '1m', since = undefined, limit = undefined, params = {}) {
        await this.loadMarkets ();
        const market = this.market (symbol);
        const request = {
            'instrument_name': market['id'],
            'resolution': this.timeframes[timeframe],
        };
        const duration = this.parseTimeframe (timeframe);
        const now = this.milliseconds ();
        if (since === undefined) {
            if (limit === undefined) {
                throw new ArgumentsRequired (this.id + ' fetchOHLCV() requires a since argument or a limit argument');
            } else {
                request['start_timestamp'] = now - (limit - 1) * duration * 1000;
                request['end_timestamp'] = now;
            }
        } else {
            request['start_timestamp'] = since;
            if (limit === undefined) {
                request['end_timestamp'] = now;
            } else {
                request['end_timestamp'] = this.sum (since, limit * duration * 1000);
            }
        }
        const response = await this.publicGetGetTradingviewChartData (this.extend (request, params));
        //
        //     {
        //         jsonrpc: '2.0',
        //         result: {
        //             volume: [ 3.6680847969999992, 22.682721123, 3.011587939, 0 ],
        //             ticks: [ 1583916960000, 1583917020000, 1583917080000, 1583917140000 ],
        //             status: 'ok',
        //             open: [ 7834, 7839, 7833.5, 7833 ],
        //             low: [ 7834, 7833.5, 7832.5, 7833 ],
        //             high: [ 7839.5, 7839, 7833.5, 7833 ],
        //             cost: [ 28740, 177740, 23590, 0 ],
        //             close: [ 7839.5, 7833.5, 7833, 7833 ]
        //         },
        //         usIn: 1583917166709801,
        //         usOut: 1583917166710175,
        //         usDiff: 374,
        //         testnet: false
        //     }
        //
        const result = this.safeValue (response, 'result', {});
        const ohlcvs = this.convertTradingViewToOHLCV (result, 'ticks', 'open', 'high', 'low', 'close', 'volume', true);
        return this.parseOHLCVs (ohlcvs, market, timeframe, since, limit);
    }

    parseTrade (trade, market = undefined) {
        //
        // fetchTrades (public)
        //
        //     {
        //         'trade_seq': 39201926,
        //         'trade_id':' 64135724',
        //         'timestamp': 1583174775400,
        //         'tick_direction': 1,
        //         'price': 8865.0,
        //         'instrument_name': 'BTC-PERPETUAL',
        //         'index_price': 8863.31,
        //         'direction': 'buy',
        //         'amount': 10.0
        //     }
        //
        // fetchMyTrades, fetchOrderTrades (private)
        //
        //     {
        //         "trade_seq": 3,
        //         "trade_id": "ETH-34066",
        //         "timestamp": 1550219814585,
        //         "tick_direction": 1,
        //         "state": "open",
        //         "self_trade": false,
        //         "reduce_only": false,
        //         "price": 0.04,
        //         "post_only": false,
        //         "order_type": "limit",
        //         "order_id": "ETH-334607",
        //         "matching_id": null,
        //         "liquidity": "M",
        //         "iv": 56.83,
        //         "instrument_name": "ETH-22FEB19-120-C",
        //         "index_price": 121.37,
        //         "fee_currency": "ETH",
        //         "fee": 0.0011,
        //         "direction": "buy",
        //         "amount": 11
        //     }
        //
        const id = this.safeString (trade, 'trade_id');
        const marketId = this.safeString (trade, 'instrument_name');
        const symbol = this.safeSymbol (marketId, market);
        const timestamp = this.safeInteger (trade, 'timestamp');
        const side = this.safeString (trade, 'direction');
        const priceString = this.safeString (trade, 'price');
        const amountString = this.safeString (trade, 'amount');
        const price = this.parseNumber (priceString);
        const amount = this.parseNumber (amountString);
        const cost = this.parseNumber (Precise.stringMul (priceString, amountString));
        const liquidity = this.safeString (trade, 'liquidity');
        let takerOrMaker = undefined;
        if (liquidity !== undefined) {
            // M = maker, T = taker, MT = both
            takerOrMaker = (liquidity === 'M') ? 'maker' : 'taker';
        }
        const feeCost = this.safeNumber (trade, 'fee');
        let fee = undefined;
        if (feeCost !== undefined) {
            const feeCurrencyId = this.safeString (trade, 'fee_currency');
            const feeCurrencyCode = this.safeCurrencyCode (feeCurrencyId);
            fee = {
                'cost': feeCost,
                'currency': feeCurrencyCode,
            };
        }
        return {
            'id': id,
            'info': trade,
            'timestamp': timestamp,
            'datetime': this.iso8601 (timestamp),
            'symbol': symbol,
            'order': this.safeString (trade, 'order_id'),
            'type': this.safeString (trade, 'order_type'),
            'side': side,
            'takerOrMaker': takerOrMaker,
            'price': price,
            'amount': amount,
            'cost': cost,
            'fee': fee,
        };
    }

    async fetchTrades (symbol, since = undefined, limit = undefined, params = {}) {
        await this.loadMarkets ();
        const market = this.market (symbol);
        const request = {
            'instrument_name': market['id'],
            'include_old': true,
        };
        const method = (since === undefined) ? 'publicGetGetLastTradesByInstrument' : 'publicGetGetLastTradesByInstrumentAndTime';
        if (since !== undefined) {
            request['start_timestamp'] = since;
        }
        if (limit !== undefined) {
            request['count'] = limit; // default 10
        }
        const response = await this[method] (this.extend (request, params));
        //
        //     {
        //         'jsonrpc': '2.0',
        //         'result': {
        //             'trades': [
        //                 {
        //                     'trade_seq': 39201926,
        //                     'trade_id':' 64135724',
        //                     'timestamp': 1583174775400,
        //                     'tick_direction': 1,
        //                     'price': 8865.0,
        //                     'instrument_name': 'BTC-PERPETUAL',
        //                     'index_price': 8863.31,
        //                     'direction': 'buy',
        //                     'amount': 10.0
        //                 },
        //             ],
        //             'has_more': true,
        //         },
        //         'usIn': 1583779594843931,
        //         'usOut': 1583779594844446,
        //         'usDiff': 515,
        //         'testnet': false
        //     }
        //
        const result = this.safeValue (response, 'result', {});
        const trades = this.safeValue (result, 'trades', []);
        return this.parseTrades (trades, market, since, limit);
    }

    async fetchOrderBook (symbol, limit = undefined, params = {}) {
        await this.loadMarkets ();
        const market = this.market (symbol);
        const request = {
            'instrument_name': market['id'],
        };
        if (limit !== undefined) {
            request['depth'] = limit;
        }
        const response = await this.publicGetGetOrderBook (this.extend (request, params));
        //
        //     {
        //         jsonrpc: '2.0',
        //         result: {
        //             timestamp: 1583781354740,
        //             stats: { volume: 61249.66735634, low: 7631.5, high: 8311.5 },
        //             state: 'open',
        //             settlement_price: 7903.21,
        //             open_interest: 111536690,
        //             min_price: 7695.13,
        //             max_price: 7929.49,
        //             mark_price: 7813.06,
        //             last_price: 7814.5,
        //             instrument_name: 'BTC-PERPETUAL',
        //             index_price: 7810.12,
        //             funding_8h: 0.0000031,
        //             current_funding: 0,
        //             change_id: 17538025952,
        //             bids: [
        //                 [7814, 351820],
        //                 [7813.5, 207490],
        //                 [7813, 32160],
        //             ],
        //             best_bid_price: 7814,
        //             best_bid_amount: 351820,
        //             best_ask_price: 7814.5,
        //             best_ask_amount: 11880,
        //             asks: [
        //                 [7814.5, 11880],
        //                 [7815, 18100],
        //                 [7815.5, 2640],
        //             ],
        //         },
        //         usIn: 1583781354745804,
        //         usOut: 1583781354745932,
        //         usDiff: 128,
        //         testnet: false
        //     }
        //
        const result = this.safeValue (response, 'result', {});
        const timestamp = this.safeInteger (result, 'timestamp');
        const nonce = this.safeInteger (result, 'change_id');
        const orderbook = this.parseOrderBook (result, symbol, timestamp);
        orderbook['nonce'] = nonce;
        return orderbook;
    }

    parseOrderStatus (status) {
        const statuses = {
            'open': 'open',
            'cancelled': 'canceled',
            'filled': 'closed',
            'rejected': 'rejected',
            'untriggered': 'open',
        };
        return this.safeString (statuses, status, status);
    }

    parseTimeInForce (timeInForce) {
        const timeInForces = {
            'good_til_cancelled': 'GTC',
            'fill_or_kill': 'FOK',
            'immediate_or_cancel': 'IOC',
        };
        return this.safeString (timeInForces, timeInForce, timeInForce);
    }

    parseOrder (order, market = undefined) {
        //
        // createOrder
        //
        //     {
        //         "time_in_force": "good_til_cancelled",
        //         "reduce_only": false,
        //         "profit_loss": 0,
        //         "price": "market_price",
        //         "post_only": false,
        //         "order_type": "market",
        //         "order_state": "filled",
        //         "order_id": "ETH-349249",
        //         "max_show": 40,
        //         "last_update_timestamp": 1550657341322,
        //         "label": "market0000234",
        //         "is_liquidation": false,
        //         "instrument_name": "ETH-PERPETUAL",
        //         "filled_amount": 40,
        //         "direction": "buy",
        //         "creation_timestamp": 1550657341322,
        //         "commission": 0.000139,
        //         "average_price": 143.81,
        //         "api": true,
        //         "amount": 40,
        //         "trades": [], // injected by createOrder
        //     }
        //
        const timestamp = this.safeInteger (order, 'creation_timestamp');
        const lastUpdate = this.safeInteger (order, 'last_update_timestamp');
        const id = this.safeString (order, 'order_id');
        const price = this.safeNumber (order, 'price');
        const average = this.safeNumber (order, 'average_price');
        const amount = this.safeNumber (order, 'amount');
        const filled = this.safeNumber (order, 'filled_amount');
        let lastTradeTimestamp = undefined;
        if (filled !== undefined) {
            if (filled > 0) {
                lastTradeTimestamp = lastUpdate;
            }
        }
        const status = this.parseOrderStatus (this.safeString (order, 'order_state'));
        const marketId = this.safeString (order, 'instrument_name');
        market = this.safeMarket (marketId, market);
        const side = this.safeStringLower (order, 'direction');
        let feeCost = this.safeNumber (order, 'commission');
        let fee = undefined;
        if (feeCost !== undefined) {
            feeCost = Math.abs (feeCost);
            fee = {
                'cost': feeCost,
                'currency': market['base'],
            };
        }
        const type = this.safeString (order, 'order_type');
        // injected in createOrder
        let trades = this.safeValue (order, 'trades');
        if (trades !== undefined) {
            trades = this.parseTrades (trades, market);
        }
        const timeInForce = this.parseTimeInForce (this.safeString (order, 'time_in_force'));
        const stopPrice = this.safeValue (order, 'stop_price');
        const postOnly = this.safeValue (order, 'post_only');
        return this.safeOrder ({
            'info': order,
            'id': id,
            'clientOrderId': undefined,
            'timestamp': timestamp,
            'datetime': this.iso8601 (timestamp),
            'lastTradeTimestamp': lastTradeTimestamp,
            'symbol': market['symbol'],
            'type': type,
            'timeInForce': timeInForce,
            'postOnly': postOnly,
            'side': side,
            'price': price,
            'stopPrice': stopPrice,
            'amount': amount,
            'cost': undefined,
            'average': average,
            'filled': filled,
            'remaining': undefined,
            'status': status,
            'fee': fee,
            'trades': trades,
        });
    }

    async fetchOrder (id, symbol = undefined, params = {}) {
        await this.loadMarkets ();
        const request = {
            'order_id': id,
        };
        const response = await this.privateGetGetOrderState (this.extend (request, params));
        //
        //     {
        //         "jsonrpc": "2.0",
        //         "id": 4316,
        //         "result": {
        //             "time_in_force": "good_til_cancelled",
        //             "reduce_only": false,
        //             "profit_loss": 0.051134,
        //             "price": 118.94,
        //             "post_only": false,
        //             "order_type": "limit",
        //             "order_state": "filled",
        //             "order_id": "ETH-331562",
        //             "max_show": 37,
        //             "last_update_timestamp": 1550219810944,
        //             "label": "",
        //             "is_liquidation": false,
        //             "instrument_name": "ETH-PERPETUAL",
        //             "filled_amount": 37,
        //             "direction": "sell",
        //             "creation_timestamp": 1550219749176,
        //             "commission": 0.000031,
        //             "average_price": 118.94,
        //             "api": false,
        //             "amount": 37
        //         }
        //     }
        //
        const result = this.safeValue (response, 'result');
        return this.parseOrder (result);
    }

    async createOrder (symbol, type, side, amount, price = undefined, params = {}) {
        await this.loadMarkets ();
        const market = this.market (symbol);
        const request = {
            'instrument_name': market['id'],
            // for perpetual and futures the amount is in USD
            // for options it is in corresponding cryptocurrency contracts, e.g., BTC or ETH
            'amount': this.amountToPrecision (symbol, amount),
            'type': type, // limit, stop_limit, market, stop_market, default is limit
            // 'label': 'string', // user-defined label for the order (maximum 64 characters)
            // 'price': this.priceToPrecision (symbol, 123.45), // only for limit and stop_limit orders
            // 'time_in_force' : 'good_til_cancelled', // fill_or_kill, immediate_or_cancel
            // 'max_show': 123.45, // max amount within an order to be shown to other customers, 0 for invisible order
            // 'post_only': false, // if the new price would cause the order to be filled immediately (as taker), the price will be changed to be just below the spread.
            // 'reject_post_only': false, // if true the order is put to order book unmodified or request is rejected
            // 'reduce_only': false, // if true, the order is intended to only reduce a current position
            // 'stop_price': false, // stop price, required for stop_limit orders
            // 'trigger': 'index_price', // mark_price, last_price, required for stop_limit orders
            // 'advanced': 'usd', // 'implv', advanced option order type, options only
        };
        let priceIsRequired = false;
        let stopPriceIsRequired = false;
        if (type === 'limit') {
            priceIsRequired = true;
        } else if (type === 'stop_limit') {
            priceIsRequired = true;
            stopPriceIsRequired = true;
        }
        if (priceIsRequired) {
            if (price !== undefined) {
                request['price'] = this.priceToPrecision (symbol, price);
            } else {
                throw new ArgumentsRequired (this.id + ' createOrder() requires a price argument for a ' + type + ' order');
            }
        }
        if (stopPriceIsRequired) {
            const stopPrice = this.safeNumber2 (params, 'stop_price', 'stopPrice');
            if (stopPrice === undefined) {
                throw new ArgumentsRequired (this.id + ' createOrder() requires a stop_price or stopPrice param for a ' + type + ' order');
            } else {
                request['stop_price'] = this.priceToPrecision (symbol, stopPrice);
            }
            params = this.omit (params, [ 'stop_price', 'stopPrice' ]);
        }
        const method = 'privateGet' + this.capitalize (side);
        const response = await this[method] (this.extend (request, params));
        //
        //     {
        //         "jsonrpc": "2.0",
        //         "id": 5275,
        //         "result": {
        //             "trades": [
        //                 {
        //                     "trade_seq": 14151,
        //                     "trade_id": "ETH-37435",
        //                     "timestamp": 1550657341322,
        //                     "tick_direction": 2,
        //                     "state": "closed",
        //                     "self_trade": false,
        //                     "price": 143.81,
        //                     "order_type": "market",
        //                     "order_id": "ETH-349249",
        //                     "matching_id": null,
        //                     "liquidity": "T",
        //                     "label": "market0000234",
        //                     "instrument_name": "ETH-PERPETUAL",
        //                     "index_price": 143.73,
        //                     "fee_currency": "ETH",
        //                     "fee": 0.000139,
        //                     "direction": "buy",
        //                     "amount": 40
        //                 }
        //             ],
        //             "order": {
        //                 "time_in_force": "good_til_cancelled",
        //                 "reduce_only": false,
        //                 "profit_loss": 0,
        //                 "price": "market_price",
        //                 "post_only": false,
        //                 "order_type": "market",
        //                 "order_state": "filled",
        //                 "order_id": "ETH-349249",
        //                 "max_show": 40,
        //                 "last_update_timestamp": 1550657341322,
        //                 "label": "market0000234",
        //                 "is_liquidation": false,
        //                 "instrument_name": "ETH-PERPETUAL",
        //                 "filled_amount": 40,
        //                 "direction": "buy",
        //                 "creation_timestamp": 1550657341322,
        //                 "commission": 0.000139,
        //                 "average_price": 143.81,
        //                 "api": true,
        //                 "amount": 40
        //             }
        //         }
        //     }
        //
        const result = this.safeValue (response, 'result', {});
        const order = this.safeValue (result, 'order');
        const trades = this.safeValue (result, 'trades', []);
        order['trades'] = trades;
        return this.parseOrder (order, market);
    }

    async editOrder (id, symbol, type, side, amount = undefined, price = undefined, params = {}) {
        if (amount === undefined) {
            throw new ArgumentsRequired (this.id + ' editOrder() requires an amount argument');
        }
        if (price === undefined) {
            throw new ArgumentsRequired (this.id + ' editOrder() requires a price argument');
        }
        await this.loadMarkets ();
        const request = {
            'order_id': id,
            // for perpetual and futures the amount is in USD
            // for options it is in corresponding cryptocurrency contracts, e.g., BTC or ETH
            'amount': this.amountToPrecision (symbol, amount),
            'price': this.priceToPrecision (symbol, price), // required
            // 'post_only': false, // if the new price would cause the order to be filled immediately (as taker), the price will be changed to be just below the spread.
            // 'reject_post_only': false, // if true the order is put to order book unmodified or request is rejected
            // 'reduce_only': false, // if true, the order is intended to only reduce a current position
            // 'stop_price': false, // stop price, required for stop_limit orders
            // 'advanced': 'usd', // 'implv', advanced option order type, options only
        };
        const response = await this.privateGetEdit (this.extend (request, params));
        const result = this.safeValue (response, 'result', {});
        const order = this.safeValue (result, 'order');
        const trades = this.safeValue (result, 'trades', []);
        order['trades'] = trades;
        return this.parseOrder (order);
    }

    async cancelOrder (id, symbol = undefined, params = {}) {
        await this.loadMarkets ();
        const request = {
            'order_id': id,
        };
        const response = await this.privateGetCancel (this.extend (request, params));
        const result = this.safeValue (response, 'result', {});
        return this.parseOrder (result);
    }

    async cancelAllOrders (symbol = undefined, params = {}) {
        await this.loadMarkets ();
        const request = {};
        let method = undefined;
        if (symbol === undefined) {
            method = 'privateGetCancelAll';
        } else {
            method = 'privateGetCancelAllByInstrument';
            const market = this.market (symbol);
            request['instrument_name'] = market['id'];
        }
        const response = await this[method] (this.extend (request, params));
        return response;
    }

    async fetchOpenOrders (symbol = undefined, since = undefined, limit = undefined, params = {}) {
        await this.loadMarkets ();
        const request = {};
        let market = undefined;
        let method = undefined;
        if (symbol === undefined) {
            const code = this.codeFromOptions ('fetchOpenOrders', params);
            const currency = this.currency (code);
            request['currency'] = currency['id'];
            method = 'privateGetGetOpenOrdersByCurrency';
        } else {
            market = this.market (symbol);
            request['instrument_name'] = market['id'];
            method = 'privateGetGetOpenOrdersByInstrument';
        }
        const response = await this[method] (this.extend (request, params));
        const result = this.safeValue (response, 'result', []);
        return this.parseOrders (result, market, since, limit);
    }

    async fetchClosedOrders (symbol = undefined, since = undefined, limit = undefined, params = {}) {
        await this.loadMarkets ();
        const request = {};
        let market = undefined;
        let method = undefined;
        if (symbol === undefined) {
            const code = this.codeFromOptions ('fetchClosedOrders', params);
            const currency = this.currency (code);
            request['currency'] = currency['id'];
            method = 'privateGetGetOrderHistoryByCurrency';
        } else {
            market = this.market (symbol);
            request['instrument_name'] = market['id'];
            method = 'privateGetGetOrderHistoryByInstrument';
        }
        const response = await this[method] (this.extend (request, params));
        const result = this.safeValue (response, 'result', []);
        return this.parseOrders (result, market, since, limit);
    }

    async fetchOrderTrades (id, symbol = undefined, since = undefined, limit = undefined, params = {}) {
        await this.loadMarkets ();
        const request = {
            'order_id': id,
        };
        const response = await this.privateGetGetUserTradesByOrder (this.extend (request, params));
        //
        //     {
        //         "jsonrpc": "2.0",
        //         "id": 9367,
        //         "result": {
        //             "trades": [
        //                 {
        //                     "trade_seq": 3,
        //                     "trade_id": "ETH-34066",
        //                     "timestamp": 1550219814585,
        //                     "tick_direction": 1,
        //                     "state": "open",
        //                     "self_trade": false,
        //                     "reduce_only": false,
        //                     "price": 0.04,
        //                     "post_only": false,
        //                     "order_type": "limit",
        //                     "order_id": "ETH-334607",
        //                     "matching_id": null,
        //                     "liquidity": "M",
        //                     "iv": 56.83,
        //                     "instrument_name": "ETH-22FEB19-120-C",
        //                     "index_price": 121.37,
        //                     "fee_currency": "ETH",
        //                     "fee": 0.0011,
        //                     "direction": "buy",
        //                     "amount": 11
        //                 },
        //             ],
        //             "has_more": true
        //         }
        //     }
        //
        const result = this.safeValue (response, 'result', {});
        const trades = this.safeValue (result, 'trades', []);
        return this.parseTrades (trades, undefined, since, limit);
    }

    async fetchMyTrades (symbol = undefined, since = undefined, limit = undefined, params = {}) {
        await this.loadMarkets ();
        const request = {
            'include_old': true,
        };
        let market = undefined;
        let method = undefined;
        if (symbol === undefined) {
            const code = this.codeFromOptions ('fetchMyTrades', params);
            const currency = this.currency (code);
            request['currency'] = currency['id'];
            if (since === undefined) {
                method = 'privateGetGetUserTradesByCurrency';
            } else {
                method = 'privateGetGetUserTradesByCurrencyAndTime';
                request['start_timestamp'] = since;
            }
        } else {
            market = this.market (symbol);
            request['instrument_name'] = market['id'];
            if (since === undefined) {
                method = 'privateGetGetUserTradesByInstrument';
            } else {
                method = 'privateGetGetUserTradesByInstrumentAndTime';
                request['start_timestamp'] = since;
            }
        }
        if (limit !== undefined) {
            request['count'] = limit; // default 10
        }
        const response = await this[method] (this.extend (request, params));
        //
        //     {
        //         "jsonrpc": "2.0",
        //         "id": 9367,
        //         "result": {
        //             "trades": [
        //                 {
        //                     "trade_seq": 3,
        //                     "trade_id": "ETH-34066",
        //                     "timestamp": 1550219814585,
        //                     "tick_direction": 1,
        //                     "state": "open",
        //                     "self_trade": false,
        //                     "reduce_only": false,
        //                     "price": 0.04,
        //                     "post_only": false,
        //                     "order_type": "limit",
        //                     "order_id": "ETH-334607",
        //                     "matching_id": null,
        //                     "liquidity": "M",
        //                     "iv": 56.83,
        //                     "instrument_name": "ETH-22FEB19-120-C",
        //                     "index_price": 121.37,
        //                     "fee_currency": "ETH",
        //                     "fee": 0.0011,
        //                     "direction": "buy",
        //                     "amount": 11
        //                 },
        //             ],
        //             "has_more": true
        //         }
        //     }
        //
        const result = this.safeValue (response, 'result', {});
        const trades = this.safeValue (result, 'trades', []);
        return this.parseTrades (trades, market, since, limit);
    }

    async fetchDeposits (code = undefined, since = undefined, limit = undefined, params = {}) {
        if (code === undefined) {
            throw new ArgumentsRequired (this.id + ' fetchDeposits() requires a currency code argument');
        }
        await this.loadMarkets ();
        const currency = this.currency (code);
        const request = {
            'currency': currency['id'],
        };
        if (limit !== undefined) {
            request['count'] = limit;
        }
        const response = await this.privateGetGetDeposits (this.extend (request, params));
        //
        //     {
        //         "jsonrpc": "2.0",
        //         "id": 5611,
        //         "result": {
        //             "count": 1,
        //             "data": [
        //                 {
        //                     "address": "2N35qDKDY22zmJq9eSyiAerMD4enJ1xx6ax",
        //                     "amount": 5,
        //                     "currency": "BTC",
        //                     "received_timestamp": 1549295017670,
        //                     "state": "completed",
        //                     "transaction_id": "230669110fdaf0a0dbcdc079b6b8b43d5af29cc73683835b9bc6b3406c065fda",
        //                     "updated_timestamp": 1549295130159
        //                 }
        //             ]
        //         }
        //     }
        //
        const result = this.safeValue (response, 'result', {});
        const data = this.safeValue (result, 'data', []);
        return this.parseTransactions (data, currency, since, limit, params);
    }

    async fetchWithdrawals (code = undefined, since = undefined, limit = undefined, params = {}) {
        if (code === undefined) {
            throw new ArgumentsRequired (this.id + ' fetchWithdrawals() requires a currency code argument');
        }
        await this.loadMarkets ();
        const currency = this.currency (code);
        const request = {
            'currency': currency['id'],
        };
        if (limit !== undefined) {
            request['count'] = limit;
        }
        const response = await this.privateGetGetWithdrawals (this.extend (request, params));
        //
        //     {
        //         "jsonrpc": "2.0",
        //         "id": 2745,
        //         "result": {
        //             "count": 1,
        //             "data": [
        //                 {
        //                     "address": "2NBqqD5GRJ8wHy1PYyCXTe9ke5226FhavBz",
        //                     "amount": 0.5,
        //                     "confirmed_timestamp": null,
        //                     "created_timestamp": 1550571443070,
        //                     "currency": "BTC",
        //                     "fee": 0.0001,
        //                     "id": 1,
        //                     "priority": 0.15,
        //                     "state": "unconfirmed",
        //                     "transaction_id": null,
        //                     "updated_timestamp": 1550571443070
        //                 }
        //             ]
        //         }
        //     }
        //
        const result = this.safeValue (response, 'result', {});
        const data = this.safeValue (result, 'data', []);
        return this.parseTransactions (data, currency, since, limit, params);
    }

    parseTransactionStatus (status) {
        const statuses = {
            'completed': 'ok',
            'unconfirmed': 'pending',
        };
        return this.safeString (statuses, status, status);
    }

    parseTransaction (transaction, currency = undefined) {
        //
        // fetchWithdrawals
        //
        //     {
        //         "address": "2NBqqD5GRJ8wHy1PYyCXTe9ke5226FhavBz",
        //         "amount": 0.5,
        //         "confirmed_timestamp": null,
        //         "created_timestamp": 1550571443070,
        //         "currency": "BTC",
        //         "fee": 0.0001,
        //         "id": 1,
        //         "priority": 0.15,
        //         "state": "unconfirmed",
        //         "transaction_id": null,
        //         "updated_timestamp": 1550571443070
        //     }
        //
        // fetchDeposits
        //
        //     {
        //         "address": "2N35qDKDY22zmJq9eSyiAerMD4enJ1xx6ax",
        //         "amount": 5,
        //         "currency": "BTC",
        //         "received_timestamp": 1549295017670,
        //         "state": "completed",
        //         "transaction_id": "230669110fdaf0a0dbcdc079b6b8b43d5af29cc73683835b9bc6b3406c065fda",
        //         "updated_timestamp": 1549295130159
        //     }
        //
        const currencyId = this.safeString (transaction, 'currency');
        const code = this.safeCurrencyCode (currencyId, currency);
        const timestamp = this.safeInteger2 (transaction, 'created_timestamp', 'received_timestamp');
        const updated = this.safeInteger (transaction, 'updated_timestamp');
        const status = this.parseTransactionStatus (this.safeString (transaction, 'state'));
        const address = this.safeString (transaction, 'address');
        const feeCost = this.safeNumber (transaction, 'fee');
        let type = 'deposit';
        let fee = undefined;
        if (feeCost !== undefined) {
            type = 'withdrawal';
            fee = {
                'cost': feeCost,
                'currency': code,
            };
        }
        return {
            'info': transaction,
            'id': this.safeString (transaction, 'id'),
            'txid': this.safeString (transaction, 'transaction_id'),
            'timestamp': timestamp,
            'datetime': this.iso8601 (timestamp),
            'address': address,
            'addressTo': address,
            'addressFrom': undefined,
            'tag': undefined,
            'tagTo': undefined,
            'tagFrom': undefined,
            'type': type,
            'amount': this.safeNumber (transaction, 'amount'),
            'currency': code,
            'status': status,
            'updated': updated,
            'fee': fee,
        };
    }

    async fetchPosition (symbol, params = {}) {
        await this.loadMarkets ();
        const market = this.market (symbol);
        const request = {
            'instrument_name': market['id'],
        };
        const response = await this.privateGetGetPosition (this.extend (request, params));
        //
        //     {
        //         "jsonrpc": "2.0",
        //         "id": 404,
        //         "result": {
        //             "average_price": 0,
        //             "delta": 0,
        //             "direction": "buy",
        //             "estimated_liquidation_price": 0,
        //             "floating_profit_loss": 0,
        //             "index_price": 3555.86,
        //             "initial_margin": 0,
        //             "instrument_name": "BTC-PERPETUAL",
        //             "leverage": 100,
        //             "kind": "future",
        //             "maintenance_margin": 0,
        //             "mark_price": 3556.62,
        //             "open_orders_margin": 0.000165889,
        //             "realized_profit_loss": 0,
        //             "settlement_price": 3555.44,
        //             "size": 0,
        //             "size_currency": 0,
        //             "total_profit_loss": 0
        //         }
        //     }
        //
        // todo unify parsePosition/parsePositions
        const result = this.safeValue (response, 'result');
        return result;
    }

    async fetchPositions (symbols = undefined, params = {}) {
        await this.loadMarkets ();
        const code = this.codeFromOptions ('fetchPositions', params);
        const currency = this.currency (code);
        const request = {
            'currency': currency['id'],
        };
        const response = await this.privateGetGetPositions (this.extend (request, params));
        //
        //     {
        //         "jsonrpc": "2.0",
        //         "id": 2236,
        //         "result": [
        //             {
        //                 "average_price": 7440.18,
        //                 "delta": 0.006687487,
        //                 "direction": "buy",
        //                 "estimated_liquidation_price": 1.74,
        //                 "floating_profit_loss": 0,
        //                 "index_price": 7466.79,
        //                 "initial_margin": 0.000197283,
        //                 "instrument_name": "BTC-PERPETUAL",
        //                 "kind": "future",
        //                 "leverage": 34,
        //                 "maintenance_margin": 0.000143783,
        //                 "mark_price": 7476.65,
        //                 "open_orders_margin": 0.000197288,
        //                 "realized_funding": -1e-8,
        //                 "realized_profit_loss": -9e-9,
        //                 "settlement_price": 7476.65,
        //                 "size": 50,
        //                 "size_currency": 0.006687487,
        //                 "total_profit_loss": 0.000032781
        //             }
        //         ]
        //     }
        //
        // todo unify parsePosition/parsePositions
        const result = this.safeValue (response, 'result', []);
        return result;
    }

    async withdraw (code, amount, address, tag = undefined, params = {}) {
        [ tag, params ] = this.handleWithdrawTagAndParams (tag, params);
        this.checkAddress (address);
        await this.loadMarkets ();
        const currency = this.currency (code);
        const request = {
            'currency': currency['id'],
            'address': address, // must be in the address book
            'amount': amount,
            // 'priority': 'high', // low, mid, high, very_high, extreme_high, insane
            // 'tfa': '123456', // if enabled
        };
        if (this.twofa !== undefined) {
            request['tfa'] = this.oath ();
        }
        const response = await this.privateGetWithdraw (this.extend (request, params));
        return {
            'info': response,
            'id': this.safeString (response, 'id'),
        };
    }

    nonce () {
        return this.milliseconds ();
    }

    sign (path, api = 'public', method = 'GET', params = {}, headers = undefined, body = undefined) {
        let request = '/' + 'api/' + this.version + '/' + api + '/' + path;
        if (api === 'public') {
            if (Object.keys (params).length) {
                request += '?' + this.urlencode (params);
            }
        }
        if (api === 'private') {
            this.checkRequiredCredentials ();
            const nonce = this.nonce ().toString ();
            const timestamp = this.milliseconds ().toString ();
            const requestBody = '';
            if (Object.keys (params).length) {
                request += '?' + this.urlencode (params);
            }
            const requestData = method + "\n" + request + "\n" + requestBody + "\n"; // eslint-disable-line quotes
            const auth = timestamp + "\n" + nonce + "\n" + requestData; // eslint-disable-line quotes
            const signature = this.hmac (this.encode (auth), this.encode (this.secret), 'sha256');
            headers = {
                'Authorization': 'deri-hmac-sha256 id=' + this.apiKey + ',ts=' + timestamp + ',sig=' + signature + ',' + 'nonce=' + nonce,
            };
        }
        const url = this.urls['api'] + request;
        return { 'url': url, 'method': method, 'body': body, 'headers': headers };
    }

    handleErrors (httpCode, reason, url, method, headers, body, response, requestHeaders, requestBody) {
        if (!response) {
            return; // fallback to default error handler
        }
        //
        //     {
        //         jsonrpc: '2.0',
        //         error: {
        //             message: 'Invalid params',
        //             data: { reason: 'invalid currency', param: 'currency' },
        //             code: -32602
        //         },
        //         testnet: false,
        //         usIn: 1583763842150374,
        //         usOut: 1583763842150410,
        //         usDiff: 36
        //     }
        //
        const error = this.safeValue (response, 'error');
        if (error !== undefined) {
            const errorCode = this.safeString (error, 'code');
            const feedback = this.id + ' ' + body;
            this.throwExactlyMatchedException (this.exceptions, errorCode, feedback);
            throw new ExchangeError (feedback); // unknown message
        }
    }
};<|MERGE_RESOLUTION|>--- conflicted
+++ resolved
@@ -35,12 +35,8 @@
                 'fetchOpenOrders': true,
                 'fetchOrder': true,
                 'fetchOrderBook': true,
-<<<<<<< HEAD
+                'fetchOrderTrades': true,
                 'fetchOrders': undefined,
-=======
->>>>>>> d12b4bb8
-                'fetchOrderTrades': true,
-                'fetchOrders': false,
                 'fetchStatus': true,
                 'fetchTicker': true,
                 'fetchTickers': true,
