'use strict';

//  ---------------------------------------------------------------------------

const Exchange = require ('./base/Exchange');
const { ExchangeError, ArgumentsRequired, NullResponse, InvalidOrder, NotSupported } = require ('./base/errors');

//  ---------------------------------------------------------------------------

module.exports = class cex extends Exchange {
    describe () {
        return this.deepExtend (super.describe (), {
            'id': 'cex',
            'name': 'CEX.IO',
            'countries': [ 'GB', 'EU', 'CY', 'RU' ],
            'rateLimit': 1500,
            'has': {
                'CORS': true,
                'fetchTickers': true,
                'fetchOHLCV': true,
                'fetchOrder': true,
                'fetchOpenOrders': true,
                'fetchClosedOrders': true,
                'fetchDepositAddress': true,
            },
            'timeframes': {
                '1m': '1m',
            },
            'urls': {
                'logo': 'https://user-images.githubusercontent.com/1294454/27766442-8ddc33b0-5ed8-11e7-8b98-f786aef0f3c9.jpg',
                'api': 'https://cex.io/api',
                'www': 'https://cex.io',
                'doc': 'https://cex.io/cex-api',
                'fees': [
                    'https://cex.io/fee-schedule',
                    'https://cex.io/limits-commissions',
                ],
                'referral': 'https://cex.io/r/0/up105393824/0/',
            },
            'requiredCredentials': {
                'apiKey': true,
                'secret': true,
                'uid': true,
            },
            'api': {
                'public': {
                    'get': [
                        'currency_limits/',
                        'last_price/{pair}/',
                        'last_prices/{currencies}/',
                        'ohlcv/hd/{yyyymmdd}/{pair}',
                        'order_book/{pair}/',
                        'ticker/{pair}/',
                        'tickers/{currencies}/',
                        'trade_history/{pair}/',
                    ],
                    'post': [
                        'convert/{pair}',
                        'price_stats/{pair}',
                    ],
                },
                'private': {
                    'post': [
                        'active_orders_status/',
                        'archived_orders/{pair}/',
                        'balance/',
                        'cancel_order/',
                        'cancel_orders/{pair}/',
                        'cancel_replace_order/{pair}/',
                        'close_position/{pair}/',
                        'get_address/',
                        'get_myfee/',
                        'get_order/',
                        'get_order_tx/',
                        'open_orders/{pair}/',
                        'open_orders/',
                        'open_position/{pair}/',
                        'open_positions/{pair}/',
                        'place_order/{pair}/',
                    ],
                },
            },
            'fees': {
                'trading': {
                    'maker': 0.16 / 100,
                    'taker': 0.25 / 100,
                },
                'funding': {
                    'withdraw': {
                        // 'USD': undefined,
                        // 'EUR': undefined,
                        // 'RUB': undefined,
                        // 'GBP': undefined,
                        'BTC': 0.001,
                        'ETH': 0.01,
                        'BCH': 0.001,
                        'DASH': 0.01,
                        'BTG': 0.001,
                        'ZEC': 0.001,
                        'XRP': 0.02,
                    },
                    'deposit': {
                        // 'USD': amount => amount * 0.035 + 0.25,
                        // 'EUR': amount => amount * 0.035 + 0.24,
                        // 'RUB': amount => amount * 0.05 + 15.57,
                        // 'GBP': amount => amount * 0.035 + 0.2,
                        'BTC': 0.0,
                        'ETH': 0.0,
                        'BCH': 0.0,
                        'DASH': 0.0,
                        'BTG': 0.0,
                        'ZEC': 0.0,
                        'XRP': 0.0,
                        'XLM': 0.0,
                    },
                },
            },
            'options': {
                'fetchOHLCVWarning': true,
                'createMarketBuyOrderRequiresPrice': true,
            },
        });
    }

    async fetchMarkets () {
        let markets = await this.publicGetCurrencyLimits ();
        let result = [];
        for (let p = 0; p < markets['data']['pairs'].length; p++) {
            let market = markets['data']['pairs'][p];
            let id = market['symbol1'] + '/' + market['symbol2'];
            let symbol = id;
            let [ base, quote ] = symbol.split ('/');
            result.push ({
                'id': id,
                'info': market,
                'symbol': symbol,
                'base': base,
                'quote': quote,
                'precision': {
                    'price': this.precisionFromString (this.safeString (market, 'minPrice')),
                    'amount': this.precisionFromString (this.safeString (market, 'minLotSize')),
                },
                'limits': {
                    'amount': {
                        'min': market['minLotSize'],
                        'max': market['maxLotSize'],
                    },
                    'price': {
                        'min': this.safeFloat (market, 'minPrice'),
                        'max': this.safeFloat (market, 'maxPrice'),
                    },
                    'cost': {
                        'min': market['minLotSizeS2'],
                        'max': undefined,
                    },
                },
            });
        }
        return result;
    }

    async fetchBalance (params = {}) {
        await this.loadMarkets ();
        let response = await this.privatePostBalance ();
        let result = { 'info': response };
        let ommited = [ 'username', 'timestamp' ];
        let balances = this.omit (response, ommited);
        let currencies = Object.keys (balances);
        for (let i = 0; i < currencies.length; i++) {
            let currency = currencies[i];
            if (currency in balances) {
                let account = {
                    'free': this.safeFloat (balances[currency], 'available', 0.0),
                    'used': this.safeFloat (balances[currency], 'orders', 0.0),
                    'total': 0.0,
                };
                account['total'] = this.sum (account['free'], account['used']);
                result[currency] = account;
            }
        }
        return this.parseBalance (result);
    }

    async fetchOrderBook (symbol, limit = undefined, params = {}) {
        await this.loadMarkets ();
        let request = {
            'pair': this.marketId (symbol),
        };
        if (limit !== undefined) {
            request['depth'] = limit;
        }
        let orderbook = await this.publicGetOrderBookPair (this.extend (request, params));
        let timestamp = orderbook['timestamp'] * 1000;
        return this.parseOrderBook (orderbook, timestamp);
    }

    parseOHLCV (ohlcv, market = undefined, timeframe = '1m', since = undefined, limit = undefined) {
        return [
            ohlcv[0] * 1000,
            ohlcv[1],
            ohlcv[2],
            ohlcv[3],
            ohlcv[4],
            ohlcv[5],
        ];
    }

    async fetchOHLCV (symbol, timeframe = '1m', since = undefined, limit = undefined, params = {}) {
        await this.loadMarkets ();
        let market = this.market (symbol);
        if (since === undefined) {
            since = this.milliseconds () - 86400000; // yesterday
        } else {
            if (this.options['fetchOHLCVWarning']) {
                throw new ExchangeError (this.id + " fetchOHLCV warning: CEX can return historical candles for a certain date only, this might produce an empty or null reply. Set exchange.options['fetchOHLCVWarning'] = false or add ({ 'options': { 'fetchOHLCVWarning': false }}) to constructor params to suppress this warning message.");
            }
        }
        let ymd = this.ymd (since);
        ymd = ymd.split ('-');
        ymd = ymd.join ('');
        let request = {
            'pair': market['id'],
            'yyyymmdd': ymd,
        };
        try {
            let response = await this.publicGetOhlcvHdYyyymmddPair (this.extend (request, params));
            let key = 'data' + this.timeframes[timeframe];
            let ohlcvs = JSON.parse (response[key]);
            return this.parseOHLCVs (ohlcvs, market, timeframe, since, limit);
        } catch (e) {
            if (e instanceof NullResponse) {
                return [];
            }
        }
    }

    parseTicker (ticker, market = undefined) {
        let timestamp = undefined;
        if ('timestamp' in ticker) {
            timestamp = parseInt (ticker['timestamp']) * 1000;
        }
        let volume = this.safeFloat (ticker, 'volume');
        let high = this.safeFloat (ticker, 'high');
        let low = this.safeFloat (ticker, 'low');
        let bid = this.safeFloat (ticker, 'bid');
        let ask = this.safeFloat (ticker, 'ask');
        let last = this.safeFloat (ticker, 'last');
        let symbol = undefined;
        if (market)
            symbol = market['symbol'];
        return {
            'symbol': symbol,
            'timestamp': timestamp,
            'datetime': this.iso8601 (timestamp),
            'high': high,
            'low': low,
            'bid': bid,
            'bidVolume': undefined,
            'ask': ask,
            'askVolume': undefined,
            'vwap': undefined,
            'open': undefined,
            'close': last,
            'last': last,
            'previousClose': undefined,
            'change': undefined,
            'percentage': undefined,
            'average': undefined,
            'baseVolume': volume,
            'quoteVolume': undefined,
            'info': ticker,
        };
    }

    async fetchTickers (symbols = undefined, params = {}) {
        await this.loadMarkets ();
        let currencies = Object.keys (this.currencies);
        let response = await this.publicGetTickersCurrencies (this.extend ({
            'currencies': currencies.join ('/'),
        }, params));
        let tickers = response['data'];
        let result = {};
        for (let t = 0; t < tickers.length; t++) {
            let ticker = tickers[t];
            let symbol = ticker['pair'].replace (':', '/');
            let market = this.markets[symbol];
            result[symbol] = this.parseTicker (ticker, market);
        }
        return result;
    }

    async fetchTicker (symbol, params = {}) {
        await this.loadMarkets ();
        let market = this.market (symbol);
        let ticker = await this.publicGetTickerPair (this.extend ({
            'pair': market['id'],
        }, params));
        return this.parseTicker (ticker, market);
    }

    parseTrade (trade, market = undefined) {
        let timestamp = parseInt (trade['date']) * 1000;
        return {
            'info': trade,
            'id': trade['tid'],
            'timestamp': timestamp,
            'datetime': this.iso8601 (timestamp),
            'symbol': market['symbol'],
            'type': undefined,
            'side': trade['type'],
            'price': this.safeFloat (trade, 'price'),
            'amount': this.safeFloat (trade, 'amount'),
        };
    }

    async fetchTrades (symbol, since = undefined, limit = undefined, params = {}) {
        await this.loadMarkets ();
        let market = this.market (symbol);
        let response = await this.publicGetTradeHistoryPair (this.extend ({
            'pair': market['id'],
        }, params));
        return this.parseTrades (response, market, since, limit);
    }

    async createOrder (symbol, type, side, amount, price = undefined, params = {}) {
        if (type === 'market') {
            // for market buy it requires the amount of quote currency to spend
            if (side === 'buy') {
                if (this.options['createMarketBuyOrderRequiresPrice']) {
                    if (price === undefined) {
                        throw new InvalidOrder (this.id + " createOrder() requires the price argument with market buy orders to calculate total order cost (amount to spend), where cost = amount * price. Supply a price argument to createOrder() call if you want the cost to be calculated for you from price and amount, or, alternatively, add .options['createMarketBuyOrderRequiresPrice'] = false to supply the cost in the amount argument (the exchange-specific behaviour)");
                    } else {
                        amount = amount * price;
                    }
                }
            }
        }
        await this.loadMarkets ();
        let request = {
            'pair': this.marketId (symbol),
            'type': side,
            'amount': amount,
        };
        if (type === 'limit') {
            request['price'] = price;
        } else {
            request['order_type'] = type;
        }
        let response = await this.privatePostPlaceOrderPair (this.extend (request, params));
        return {
            'info': response,
            'id': response['id'],
        };
    }

    async cancelOrder (id, symbol = undefined, params = {}) {
        await this.loadMarkets ();
        return await this.privatePostCancelOrder ({ 'id': id });
    }

    parseOrder (order, market = undefined) {
        // Depending on the call, 'time' can be a unix int, unix string or ISO string
        // Yes, really
        let timestamp = order['time'];
        if (typeof order['time'] === 'string' && order['time'].indexOf ('T') >= 0) {
            // ISO8601 string
            timestamp = this.parse8601 (timestamp);
        } else {
            // either integer or string integer
            timestamp = parseInt (timestamp);
        }
        let symbol = undefined;
        if (market === undefined) {
            let symbol = order['symbol1'] + '/' + order['symbol2'];
            if (symbol in this.markets)
                market = this.market (symbol);
        }
        let status = order['status'];
        if (status === 'a') {
            status = 'open'; // the unified status
        } else if (status === 'cd') {
            status = 'canceled';
        } else if (status === 'c') {
            status = 'canceled';
        } else if (status === 'd') {
            status = 'closed';
        }
        let price = this.safeFloat (order, 'price');
        let amount = this.safeFloat (order, 'amount');
        let remaining = this.safeFloat (order, 'pending');
        if (!remaining)
            remaining = this.safeFloat (order, 'remains');
        let filled = amount - remaining;
        let fee = undefined;
        let cost = undefined;
        if (market !== undefined) {
            symbol = market['symbol'];
            cost = this.safeFloat (order, 'ta:' + market['quote']);
            if (cost === undefined)
                cost = this.safeFloat (order, 'tta:' + market['quote']);
            let baseFee = 'fa:' + market['base'];
            let baseTakerFee = 'tfa:' + market['base'];
            let quoteFee = 'fa:' + market['quote'];
            let quoteTakerFee = 'tfa:' + market['quote'];
            let feeRate = this.safeFloat (order, 'tradingFeeMaker');
            if (!feeRate)
                feeRate = this.safeFloat (order, 'tradingFeeTaker', feeRate);
            if (feeRate)
                feeRate /= 100.0; // convert to mathematically-correct percentage coefficients: 1.0 = 100%
            if ((baseFee in order) || (baseTakerFee in order)) {
                let baseFeeCost = this.safeFloat (order, baseFee);
                if (baseFeeCost === undefined)
                    baseFeeCost = this.safeFloat (order, baseTakerFee);
                fee = {
                    'currency': market['base'],
                    'rate': feeRate,
                    'cost': baseFeeCost,
                };
            } else if ((quoteFee in order) || (quoteTakerFee in order)) {
                let quoteFeeCost = this.safeFloat (order, quoteFee);
                if (quoteFeeCost === undefined)
                    quoteFeeCost = this.safeFloat (order, quoteTakerFee);
                fee = {
                    'currency': market['quote'],
                    'rate': feeRate,
                    'cost': quoteFeeCost,
                };
            }
        }
        if (!cost)
            cost = price * filled;
        return {
            'id': order['id'],
            'datetime': this.iso8601 (timestamp),
            'timestamp': timestamp,
            'lastTradeTimestamp': undefined,
            'status': status,
            'symbol': symbol,
            'type': undefined,
            'side': order['type'],
            'price': price,
            'cost': cost,
            'amount': amount,
            'filled': filled,
            'remaining': remaining,
            'trades': undefined,
            'fee': fee,
            'info': order,
        };
    }

    async fetchOpenOrders (symbol = undefined, since = undefined, limit = undefined, params = {}) {
        await this.loadMarkets ();
        let request = {};
        let method = 'privatePostOpenOrders';
        let market = undefined;
        if (symbol !== undefined) {
            market = this.market (symbol);
            request['pair'] = market['id'];
            method += 'Pair';
        }
        let orders = await this[method] (this.extend (request, params));
        for (let i = 0; i < orders.length; i++) {
            orders[i] = this.extend (orders[i], { 'status': 'open' });
        }
        return this.parseOrders (orders, market, since, limit);
    }

    async fetchClosedOrders (symbol = undefined, since = undefined, limit = undefined, params = {}) {
        await this.loadMarkets ();
        let method = 'privatePostArchivedOrdersPair';
        if (symbol === undefined) {
<<<<<<< HEAD
            throw new NotSupported (this.id + ' fetchClosedOrders requires a symbol argument');
=======
            throw new ArgumentsRequired (this.id + ' fetchClosedOrders requires a symbol argument');
>>>>>>> 77cffd12
        }
        let market = this.market (symbol);
        let request = { 'pair': market['id'] };
        let response = await this[method] (this.extend (request, params));
        return this.parseOrders (response, market, since, limit);
    }

    async fetchOrder (id, symbol = undefined, params = {}) {
        await this.loadMarkets ();
        let response = await this.privatePostGetOrder (this.extend ({
            'id': id.toString (),
        }, params));
        return this.parseOrder (response);
    }

    nonce () {
        return this.milliseconds ();
    }

    sign (path, api = 'public', method = 'GET', params = {}, headers = undefined, body = undefined) {
        let url = this.urls['api'] + '/' + this.implodeParams (path, params);
        let query = this.omit (params, this.extractParams (path));
        if (api === 'public') {
            if (Object.keys (query).length)
                url += '?' + this.urlencode (query);
        } else {
            this.checkRequiredCredentials ();
            let nonce = this.nonce ().toString ();
            let auth = nonce + this.uid + this.apiKey;
            let signature = this.hmac (this.encode (auth), this.encode (this.secret));
            body = this.urlencode (this.extend ({
                'key': this.apiKey,
                'signature': signature.toUpperCase (),
                'nonce': nonce,
            }, query));
            headers = {
                'Content-Type': 'application/x-www-form-urlencoded',
            };
        }
        return { 'url': url, 'method': method, 'body': body, 'headers': headers };
    }

    async request (path, api = 'public', method = 'GET', params = {}, headers = undefined, body = undefined) {
        let response = await this.fetch2 (path, api, method, params, headers, body);
        if (!response) {
            throw new NullResponse (this.id + ' returned ' + this.json (response));
        } else if (response === true) {
            return response;
        } else if ('e' in response) {
            if ('ok' in response)
                if (response['ok'] === 'ok')
                    return response;
            throw new ExchangeError (this.id + ' ' + this.json (response));
        } else if ('error' in response) {
            if (response['error'])
                throw new ExchangeError (this.id + ' ' + this.json (response));
        }
        return response;
    }

    async fetchDepositAddress (code, params = {}) {
        if (code === 'XRP' || code === 'XLM') {
            // https://github.com/ccxt/ccxt/pull/2327#issuecomment-375204856
            throw new NotSupported (this.id + ' fetchDepositAddress does not support XRP and XLM addresses yet (awaiting docs from CEX.io)');
        }
        await this.loadMarkets ();
        let currency = this.currency (code);
        let request = {
            'currency': currency['id'],
        };
        let response = await this.privatePostGetAddress (this.extend (request, params));
        let address = this.safeString (response, 'data');
        this.checkAddress (address);
        return {
            'currency': code,
            'address': address,
            'tag': undefined,
            'info': response,
        };
    }
};<|MERGE_RESOLUTION|>--- conflicted
+++ resolved
@@ -470,11 +470,7 @@
         await this.loadMarkets ();
         let method = 'privatePostArchivedOrdersPair';
         if (symbol === undefined) {
-<<<<<<< HEAD
-            throw new NotSupported (this.id + ' fetchClosedOrders requires a symbol argument');
-=======
             throw new ArgumentsRequired (this.id + ' fetchClosedOrders requires a symbol argument');
->>>>>>> 77cffd12
         }
         let market = this.market (symbol);
         let request = { 'pair': market['id'] };
