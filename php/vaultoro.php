<?php

namespace ccxt;

class vaultoro extends Exchange {

    public function describe () {
        return array_replace_recursive (parent::describe (), array (
            'id' => 'vaultoro',
            'name' => 'Vaultoro',
            'countries' => 'CH',
            'rateLimit' => 1000,
            'version' => '1',
            'hasCORS' => true,
            'urls' => array (
                'logo' => 'https://user-images.githubusercontent.com/1294454/27766880-f205e870-5ee9-11e7-8fe2-0d5b15880752.jpg',
                'api' => 'https://api.vaultoro.com',
                'www' => 'https://www.vaultoro.com',
                'doc' => 'https://api.vaultoro.com',
            ),
            'api' => array (
                'public' => array (
                    'get' => array (
                        'bidandask',
                        'buyorders',
                        'latest',
                        'latesttrades',
                        'markets',
                        'orderbook',
                        'sellorders',
                        'transactions/day',
                        'transactions/hour',
                        'transactions/month',
                    ),
                ),
                'private' => array (
                    'get' => array (
                        'balance',
                        'mytrades',
                        'orders',
                    ),
                    'post' => array (
                        'buy/{symbol}/{type}',
                        'cancel/{id}',
                        'sell/{symbol}/{type}',
                        'withdraw',
                    ),
                ),
            ),
        ));
    }

    public function fetch_markets () {
        $result = array ();
        $markets = $this->publicGetMarkets ();
        $market = $markets['data'];
        $base = $market['BaseCurrency'];
        $quote = $market['MarketCurrency'];
        $symbol = $base . '/' . $quote;
        $baseId = $base;
        $quoteId = $quote;
        $id = $market['MarketName'];
        $result[] = array (
            'id' => $id,
            'symbol' => $symbol,
            'base' => $base,
            'quote' => $quote,
            'baseId' => $baseId,
            'quoteId' => $quoteId,
            'info' => $market,
        );
        return $result;
    }

    public function fetch_balance ($params = array ()) {
        $this->load_markets();
        $response = $this->privateGetBalance ();
        $balances = $response['data'];
        $result = array ( 'info' => $balances );
        for ($b = 0; $b < count ($balances); $b++) {
            $balance = $balances[$b];
            $currency = $balance['currency_code'];
            $uppercase = strtoupper ($currency);
            $free = $balance['cash'];
            $used = $balance['reserved'];
            $total = $this->sum ($free, $used);
            $account = array (
                'free' => $free,
                'used' => $used,
                'total' => $total,
            );
            $result[$uppercase] = $account;
        }
        return $this->parse_balance($result);
    }

    public function fetch_order_book ($symbol, $params = array ()) {
        $this->load_markets();
        $response = $this->publicGetOrderbook ($params);
        $orderbook = array (
            'bids' => $response['data'][0]['b'],
            'asks' => $response['data'][1]['s'],
        );
        $result = $this->parse_order_book($orderbook, null, 'bids', 'asks', 'Gold_Price', 'Gold_Amount');
        $result['bids'] = $this->sort_by($result['bids'], 0, true);
        return $result;
    }

    public function fetch_ticker ($symbol, $params = array ()) {
        $this->load_markets();
        $quote = $this->publicGetBidandask ($params);
        $bidsLength = count ($quote['bids']);
        $bid = $quote['bids'][$bidsLength - 1];
        $ask = $quote['asks'][0];
        $response = $this->publicGetMarkets ($params);
        $ticker = $response['data'];
        $timestamp = $this->milliseconds ();
        return array (
            'symbol' => $symbol,
            'timestamp' => $timestamp,
            'datetime' => $this->iso8601 ($timestamp),
            'high' => floatval ($ticker['24hHigh']),
            'low' => floatval ($ticker['24hLow']),
            'bid' => $bid[0],
            'ask' => $ask[0],
            'vwap' => null,
            'open' => null,
            'close' => null,
            'first' => null,
            'last' => floatval ($ticker['LastPrice']),
            'change' => null,
            'percentage' => null,
            'average' => null,
            'baseVolume' => null,
            'quoteVolume' => floatval ($ticker['24hVolume']),
            'info' => $ticker,
        );
    }

    public function parse_trade ($trade, $market) {
        $timestamp = $this->parse8601 ($trade['Time']);
        return array (
            'id' => null,
            'info' => $trade,
            'timestamp' => $timestamp,
            'datetime' => $this->iso8601 ($timestamp),
            'symbol' => $market['symbol'],
            'order' => null,
            'type' => null,
            'side' => null,
            'price' => $trade['Gold_Price'],
            'amount' => $trade['Gold_Amount'],
        );
    }

    public function fetch_trades ($symbol, $since = null, $limit = null, $params = array ()) {
        $this->load_markets();
        $market = $this->market ($symbol);
        $response = $this->publicGetTransactionsDay ($params);
        return $this->parse_trades($response, $market, $since, $limit);
    }

    public function create_order ($symbol, $type, $side, $amount, $price = null, $params = array ()) {
        $this->load_markets();
        $market = $this->market ($symbol);
        $method = 'privatePost' . $this->capitalize ($side) . 'SymbolType';
        $response = $this->$method (array_merge (array (
            'symbol' => strtolower ($market['quoteId']),
            'type' => $type,
            'gld' => $amount,
            'price' => $price || 1,
        ), $params));
        return array (
            'info' => $response,
            'id' => $response['data']['Order_ID'],
        );
    }

    public function cancel_order ($id, $symbol = null, $params = array ()) {
        $this->load_markets();
        return $this->privatePostCancelId (array_merge (array (
            'id' => $id,
        ), $params));
    }

    public function sign ($path, $api = 'public', $method = 'GET', $params = array (), $headers = null, $body = null) {
        $url = $this->urls['api'] . '/';
        if ($api == 'public') {
            $url .= $path;
        } else {
            $this->check_required_credentials();
            $nonce = $this->nonce ();
            $url .= $this->version . '/' . $this->implode_params($path, $params);
            $query = array_merge (array (
                'nonce' => $nonce,
                'apikey' => $this->apiKey,
            ), $this->omit ($params, $this->extract_params($path)));
            $url .= '?' . $this->urlencode ($query);
            $headers = array (
                'Content-Type' => 'application/json',
                'X-Signature' => $this->hmac ($this->encode ($url), $this->encode ($this->secret))
            );
        }
        return array ( 'url' => $url, 'method' => $method, 'body' => $body, 'headers' => $headers );
    }
<<<<<<< HEAD
}
=======
}
>>>>>>> a79cb3e8
<|MERGE_RESOLUTION|>--- conflicted
+++ resolved
@@ -203,8 +203,4 @@
         }
         return array ( 'url' => $url, 'method' => $method, 'body' => $body, 'headers' => $headers );
     }
-<<<<<<< HEAD
-}
-=======
-}
->>>>>>> a79cb3e8
+}