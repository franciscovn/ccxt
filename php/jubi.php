<?php

namespace ccxt;

class jubi extends btcbox {

    public function describe () {
        return array_replace_recursive (parent::describe (), array (
            'id' => 'jubi',
            'name' => 'jubi.com',
            'countries' => 'CN',
            'rateLimit' => 1500,
            'version' => 'v1',
            'hasCORS' => false,
            'hasFetchTickers' => true,
            'urls' => array (
                'logo' => 'https://user-images.githubusercontent.com/1294454/27766581-9d397d9a-5edd-11e7-8fb9-5d8236c0e692.jpg',
                'api' => 'https://www.jubi.com/api',
                'www' => 'https://www.jubi.com',
                'doc' => 'https://www.jubi.com/help/api.html',
            ),
        ));
    }

    public function fetch_markets () {
        $markets = $this->publicGetAllticker ();
        $keys = array_keys ($markets);
        $result = array ();
        for ($p = 0; $p < count ($keys); $p++) {
            $id = $keys[$p];
            $base = strtoupper ($id);
            $quote = 'CNY'; // todo
            $symbol = $base . '/' . $quote;
            $base = $this->common_currency_code($base);
            $quote = $this->common_currency_code($quote);
            $result[] = array (
                'id' => $id,
                'symbol' => $symbol,
                'base' => $base,
                'quote' => $quote,
                'info' => $id,
            );
        }
        return $result;
    }
<<<<<<< HEAD
}
=======
}
>>>>>>> a79cb3e8
<|MERGE_RESOLUTION|>--- conflicted
+++ resolved
@@ -43,8 +43,4 @@
         }
         return $result;
     }
-<<<<<<< HEAD
-}
-=======
-}
->>>>>>> a79cb3e8
+}