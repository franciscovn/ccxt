<?php

namespace ccxt;

class qryptos extends Exchange {

    public function describe () {
        return array_replace_recursive (parent::describe (), array (
            'id' => 'qryptos',
            'name' => 'QRYPTOS',
            'countries' => array ( 'CN', 'TW' ),
            'version' => '2',
            'rateLimit' => 1000,
            'hasFetchTickers' => true,
            'hasCORS' => false,
            'has' => array (
                'fetchOrder' => true,
                'fetchOrders' => true,
                'fetchOpenOrders' => true,
                'fetchClosedOrders' => true,
            ),
            'urls' => array (
                'logo' => 'https://user-images.githubusercontent.com/1294454/30953915-b1611dc0-a436-11e7-8947-c95bd5a42086.jpg',
                'api' => 'https://api.qryptos.com',
                'www' => 'https://www.qryptos.com',
                'doc' => 'https://developers.quoine.com',
            ),
            'api' => array (
                'public' => array (
                    'get' => array (
                        'products',
                        'products/{id}',
                        'products/{id}/price_levels',
                        'executions',
                        'ir_ladders/{currency}',
                    ),
                ),
                'private' => array (
                    'get' => array (
                        'accounts/balance',
                        'crypto_accounts',
                        'executions/me',
                        'fiat_accounts',
                        'loan_bids',
                        'loans',
                        'orders',
                        'orders/{id}',
                        'orders/{id}/trades',
                        'trades',
                        'trades/{id}/loans',
                        'trading_accounts',
                        'trading_accounts/{id}',
                    ),
                    'post' => array (
                        'fiat_accounts',
                        'loan_bids',
                        'orders',
                    ),
                    'put' => array (
                        'loan_bids/{id}/close',
                        'loans/{id}',
                        'orders/{id}',
                        'orders/{id}/cancel',
                        'trades/{id}',
                        'trades/{id}/close',
                        'trades/close_all',
                        'trading_accounts/{id}',
                    ),
                ),
            ),
        ));
    }

    public function fetch_markets () {
        $markets = $this->publicGetProducts ();
        $result = array ();
        for ($p = 0; $p < count ($markets); $p++) {
            $market = $markets[$p];
            $id = $market['id'];
            $base = $market['base_currency'];
            $quote = $market['quoted_currency'];
            $symbol = $base . '/' . $quote;
            $maker = floatval ($market['maker_fee']);
            $taker = floatval ($market['taker_fee']);
            $active = !$market['disabled'];
            $result[] = array (
                'id' => $id,
                'symbol' => $symbol,
                'base' => $base,
                'quote' => $quote,
                'maker' => $maker,
                'taker' => $taker,
                'active' => $active,
                'info' => $market,
            );
        }
        return $result;
    }

    public function fetch_balance ($params = array ()) {
        $this->load_markets();
        $balances = $this->privateGetAccountsBalance ();
        $result = array ( 'info' => $balances );
        for ($b = 0; $b < count ($balances); $b++) {
            $balance = $balances[$b];
            $currency = $balance['currency'];
            $total = floatval ($balance['balance']);
            $account = array (
                'free' => $total,
                'used' => 0.0,
                'total' => $total,
            );
            $result[$currency] = $account;
        }
        return $this->parse_balance($result);
    }

    public function fetch_order_book ($symbol, $params = array ()) {
        $this->load_markets();
        $orderbook = $this->publicGetProductsIdPriceLevels (array_merge (array (
            'id' => $this->market_id($symbol),
        ), $params));
        return $this->parse_order_book($orderbook, null, 'buy_price_levels', 'sell_price_levels');
    }

    public function parse_ticker ($ticker, $market = null) {
        $timestamp = $this->milliseconds ();
        $last = null;
        if (is_array ($ticker) && array_key_exists ('last_traded_price', $ticker)) {
            if ($ticker['last_traded_price']) {
                $length = count ($ticker['last_traded_price']);
                if ($length > 0)
                    $last = floatval ($ticker['last_traded_price']);
            }
        }
        $symbol = null;
        if ($market)
            $symbol = $market['symbol'];
        return array (
            'symbol' => $symbol,
            'timestamp' => $timestamp,
            'datetime' => $this->iso8601 ($timestamp),
            'high' => floatval ($ticker['high_market_ask']),
            'low' => floatval ($ticker['low_market_bid']),
            'bid' => floatval ($ticker['market_bid']),
            'ask' => floatval ($ticker['market_ask']),
            'vwap' => null,
            'open' => null,
            'close' => null,
            'first' => null,
            'last' => $last,
            'change' => null,
            'percentage' => null,
            'average' => null,
            'baseVolume' => floatval ($ticker['volume_24h']),
            'quoteVolume' => null,
            'info' => $ticker,
        );
    }

    public function fetch_tickers ($symbols = null, $params = array ()) {
        $this->load_markets();
        $tickers = $this->publicGetProducts ($params);
        $result = array ();
        for ($t = 0; $t < count ($tickers); $t++) {
            $ticker = $tickers[$t];
            $base = $ticker['base_currency'];
            $quote = $ticker['quoted_currency'];
            $symbol = $base . '/' . $quote;
            $market = $this->markets[$symbol];
            $result[$symbol] = $this->parse_ticker($ticker, $market);
        }
        return $result;
    }

    public function fetch_ticker ($symbol, $params = array ()) {
        $this->load_markets();
        $market = $this->market ($symbol);
        $ticker = $this->publicGetProductsId (array_merge (array (
            'id' => $market['id'],
        ), $params));
        return $this->parse_ticker($ticker, $market);
    }

    public function parse_trade ($trade, $market) {
        $timestamp = $trade['created_at'] * 1000;
        return array (
            'info' => $trade,
            'id' => (string) $trade['id'],
            'order' => null,
            'timestamp' => $timestamp,
            'datetime' => $this->iso8601 ($timestamp),
            'symbol' => $market['symbol'],
            'type' => null,
            'side' => $trade['taker_side'],
            'price' => floatval ($trade['price']),
            'amount' => floatval ($trade['quantity']),
        );
    }

    public function fetch_trades ($symbol, $since = null, $limit = null, $params = array ()) {
        $this->load_markets();
        $market = $this->market ($symbol);
        $request = array (
            'product_id' => $market['id'],
        );
        if ($limit)
            $request['limit'] = $limit;
        $response = $this->publicGetExecutions (array_merge ($request, $params));
        return $this->parse_trades($response['models'], $market, $since, $limit);
    }

    public function create_order ($symbol, $type, $side, $amount, $price = null, $params = array ()) {
        $this->load_markets();
        $order = array (
            'order_type' => $type,
            'product_id' => $this->market_id($symbol),
            'side' => $side,
            'quantity' => $amount,
        );
        if ($type == 'limit')
            $order['price'] = $price;
        $response = $this->privatePostOrders (array_merge (array (
            'order' => $order,
        ), $params));
        return $this->parse_order ($response);
    }

    public function cancel_order ($id, $symbol = null, $params = array ()) {
        $this->load_markets();
        $result = $this->privatePutOrdersIdCancel (array_merge (array (
            'id' => $id,
        ), $params));
        $order = $this->parse_order($result);
        if ($order['status'] == 'closed')
            throw new OrderNotFound ($this->id . ' ' . $this->json ($order));
        return $order;
    }

    public function parse_order ($order) {
        $timestamp = $order['created_at'] * 1000;
        $marketId = $order['product_id'];
        $market = $this->marketsById[$marketId];
        $status = null;
        if (is_array ($order) && array_key_exists ('status', $order)) {
            if ($order['status'] == 'live') {
                $status = 'open';
            } else if ($order['status'] == 'filled') {
                $status = 'closed';
            } else if ($order['status'] == 'cancelled') { // 'll' intended
                $status = 'canceled';
            }
        }
        $amount = floatval ($order['quantity']);
        $filled = floatval ($order['filled_quantity']);
        $symbol = null;
        if ($market) {
            $symbol = $market['symbol'];
        }
        return array (
            'id' => $order['id'],
            'timestamp' => $timestamp,
            'datetime' => $this->iso8601 ($timestamp),
            'type' => $order['order_type'],
            'status' => $status,
            'symbol' => $symbol,
            'side' => $order['side'],
            'price' => $order['price'],
            'amount' => $amount,
            'filled' => $filled,
            'remaining' => $amount - $filled,
            'trades' => null,
            'fee' => array (
                'currency' => null,
                'cost' => floatval ($order['order_fee']),
            ),
            'info' => $order,
        );
    }

    public function fetch_order ($id, $symbol = null, $params = array ()) {
        $this->load_markets();
        $order = $this->privateGetOrdersId (array_merge (array (
            'id' => $id,
        ), $params));
        return $this->parse_order($order);
    }

    public function fetch_orders ($symbol = null, $since = null, $limit = null, $params=array ()) {
        $this->load_markets();
        $market = null;
        $request = array ();
        if ($symbol) {
            $market = $this->market ($symbol);
            $request['product_id'] = $market['id'];
        }
        $status = $params['status'];
        if ($status == 'open') {
            $request['status'] = 'live';
        } else if ($status == 'closed') {
            $request['status'] = 'filled';
        } else if ($status == 'canceled') {
            $request['status'] = 'cancelled';
        }
        $result = $this->privateGetOrders ($request);
        $orders = $result['models'];
        return $this->parse_orders($orders, $market, $since, $limit);
    }

    public function fetch_open_orders ($symbol = null, $since = null, $limit = null, $params = array ()) {
        return $this->fetch_orders($symbol, $since, $limit, array_merge (array ( 'status' => 'open' ), $params));
    }

    public function fetch_closed_orders ($symbol = null, $since = null, $limit = null, $params = array ()) {
        return $this->fetch_orders($symbol, $since, $limit, array_merge (array ( 'status' => 'closed' ), $params));
    }

    public function handle_errors ($code, $reason, $url, $method, $headers, $body) {
        $response = null;
        if ($code == 200 || $code == 404 || $code == 422) {
            if (($body[0] == '{') || ($body[0] == '[')) {
                $response = json_decode ($body, $as_associative_array = true);
            } else {
                // if not a JSON $response
                throw new ExchangeError ($this->id . ' returned a non-JSON reply => ' . $body);
            }
        }
        if ($code == 404) {
            if (is_array ($response) && array_key_exists ('message', $response)) {
                if ($response['message'] == 'Order not found') {
                    throw new OrderNotFound ($this->id . ' ' . $body);
                }
            }
        } else if ($code == 422) {
            if (is_array ($response) && array_key_exists ('errors', $response)) {
                $errors = $response['errors'];
                if (is_array ($errors) && array_key_exists ('user', $errors)) {
                    $messages = $errors['user'];
                    if (mb_strpos ($messages, 'not_enough_free_balance') !== false) {
                        throw new InsufficientFunds ($this->id . ' ' . $body);
                    }
                } else if (is_array ($errors) && array_key_exists ('quantity', $errors)) {
                    $messages = $errors['quantity'];
                    if (mb_strpos ($messages, 'less_than_order_size') !== false) {
                        throw new InvalidOrder ($this->id . ' ' . $body);
                    }
                }
            }
        }
    }

    public function nonce () {
        return $this->milliseconds ();
    }

    public function sign ($path, $api = 'public', $method = 'GET', $params = array (), $headers = null, $body = null) {
        $url = '/' . $this->implode_params($path, $params);
        $query = $this->omit ($params, $this->extract_params($path));
        $headers = array (
            'X-Quoine-API-Version' => $this->version,
            'Content-Type' => 'application/json',
        );
        if ($api == 'public') {
            if ($query)
                $url .= '?' . $this->urlencode ($query);
        } else {
            $this->check_required_credentials();
            if ($method == 'GET') {
                if ($query)
                    $url .= '?' . $this->urlencode ($query);
            } else if ($query) {
                $body = $this->json ($query);
            }
            $nonce = $this->nonce ();
            $request = array (
                'path' => $url,
                'nonce' => $nonce,
                'token_id' => $this->apiKey,
                'iat' => (int) floor ($nonce / 1000), // issued at
            );
            $headers['X-Quoine-Auth'] = $this->jwt ($request, $this->secret);
        }
        $url = $this->urls['api'] . $url;
        return array ( 'url' => $url, 'method' => $method, 'body' => $body, 'headers' => $headers );
    }
<<<<<<< HEAD
}
=======
}
>>>>>>> a79cb3e8
<|MERGE_RESOLUTION|>--- conflicted
+++ resolved
@@ -383,8 +383,4 @@
         $url = $this->urls['api'] . $url;
         return array ( 'url' => $url, 'method' => $method, 'body' => $body, 'headers' => $headers );
     }
-<<<<<<< HEAD
-}
-=======
-}
->>>>>>> a79cb3e8
+}