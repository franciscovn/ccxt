--- conflicted
+++ resolved
@@ -185,8 +185,4 @@
         }
         return array ( 'url' => $url, 'method' => $method, 'body' => $body, 'headers' => $headers );
     }
-<<<<<<< HEAD
-}
-=======
-}
->>>>>>> a79cb3e8
+}