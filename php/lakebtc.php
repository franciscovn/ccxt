--- conflicted
+++ resolved
@@ -223,8 +223,4 @@
             throw new ExchangeError ($this->id . ' ' . $this->json ($response));
         return $response;
     }
-<<<<<<< HEAD
-}
-=======
-}
->>>>>>> a79cb3e8
+}