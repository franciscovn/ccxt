--- conflicted
+++ resolved
@@ -247,8 +247,4 @@
             throw new ExchangeError ($this->id . ' ' . $this->json ($response));
         return $response;
     }
-<<<<<<< HEAD
-}
-=======
-}
->>>>>>> a79cb3e8
+}