<?php

namespace ccxt;

class poloniex extends Exchange {

    public function describe () {
        return array_replace_recursive (parent::describe (), array (
            'id' => 'poloniex',
            'name' => 'Poloniex',
            'countries' => 'US',
            'rateLimit' => 1000, // up to 6 calls per second
            'hasCORS' => true,
            // obsolete metainfo interface
            'hasFetchMyTrades' => true,
            'hasFetchOrder' => true,
            'hasFetchOrders' => true,
            'hasFetchOpenOrders' => true,
            'hasFetchClosedOrders' => true,
            'hasFetchTickers' => true,
            'hasFetchCurrencies' => true,
            'hasWithdraw' => true,
            'hasFetchOHLCV' => true,
            // new metainfo interface
            'has' => array (
                'fetchOHLCV' => true,
                'fetchMyTrades' => true,
                'fetchOrder' => 'emulated',
                'fetchOrders' => 'emulated',
                'fetchOpenOrders' => true,
                'fetchClosedOrders' => 'emulated',
                'fetchTickers' => true,
                'fetchCurrencies' => true,
                'withdraw' => true,
            ),
            'timeframes' => array (
                '5m' => 300,
                '15m' => 900,
                '30m' => 1800,
                '2h' => 7200,
                '4h' => 14400,
                '1d' => 86400,
            ),
            'urls' => array (
                'logo' => 'https://user-images.githubusercontent.com/1294454/27766817-e9456312-5ee6-11e7-9b3c-b628ca5626a5.jpg',
                'api' => array (
                    'public' => 'https://poloniex.com/public',
                    'private' => 'https://poloniex.com/tradingApi',
                ),
                'www' => 'https://poloniex.com',
                'doc' => array (
                    'https://poloniex.com/support/api/',
                    'http://pastebin.com/dMX7mZE0',
                ),
                'fees' => 'https://poloniex.com/fees',
            ),
            'api' => array (
                'public' => array (
                    'get' => array (
                        'return24hVolume',
                        'returnChartData',
                        'returnCurrencies',
                        'returnLoanOrders',
                        'returnOrderBook',
                        'returnTicker',
                        'returnTradeHistory',
                    ),
                ),
                'private' => array (
                    'post' => array (
                        'buy',
                        'cancelLoanOffer',
                        'cancelOrder',
                        'closeMarginPosition',
                        'createLoanOffer',
                        'generateNewAddress',
                        'getMarginPosition',
                        'marginBuy',
                        'marginSell',
                        'moveOrder',
                        'returnActiveLoans',
                        'returnAvailableAccountBalances',
                        'returnBalances',
                        'returnCompleteBalances',
                        'returnDepositAddresses',
                        'returnDepositsWithdrawals',
                        'returnFeeInfo',
                        'returnLendingHistory',
                        'returnMarginAccountSummary',
                        'returnOpenLoanOffers',
                        'returnOpenOrders',
                        'returnOrderTrades',
                        'returnTradableBalances',
                        'returnTradeHistory',
                        'sell',
                        'toggleAutoRenew',
                        'transferBalance',
                        'withdraw',
                    ),
                ),
            ),
            'fees' => array (
                'trading' => array (
                    'maker' => 0.0015,
                    'taker' => 0.0025,
                ),
                'funding' => 0.0,
            ),
            'limits' => array (
                'amount' => array (
                    'min' => 0.00000001,
                    'max' => 1000000000,
                ),
                'price' => array (
                    'min' => 0.00000001,
                    'max' => 1000000000,
                ),
                'cost' => array (
                    'min' => 0.00000000,
                    'max' => 1000000000,
                ),
            ),
            'precision' => array (
                'amount' => 8,
                'price' => 8,
            ),
        ));
    }

    public function calculate_fee ($symbol, $type, $side, $amount, $price, $takerOrMaker = 'taker', $params = array ()) {
        $market = $this->markets[$symbol];
        $key = 'quote';
        $rate = $market[$takerOrMaker];
        $cost = floatval ($this->cost_to_precision($symbol, $amount * $rate));
        if ($side == 'sell') {
            $cost *= $price;
        } else {
            $key = 'base';
        }
        return array (
            'type' => $takerOrMaker,
            'currency' => $market[$key],
            'rate' => $rate,
            'cost' => floatval ($this->fee_to_precision($symbol, $cost)),
        );
    }

    public function common_currency_code ($currency) {
        if ($currency == 'BTM')
            return 'Bitmark';
        return $currency;
    }

    public function currency_id ($currency) {
        if ($currency == 'Bitmark')
            return 'BTM';
        return $currency;
    }

    public function parse_ohlcv ($ohlcv, $market = null, $timeframe = '5m', $since = null, $limit = null) {
        return [
            $ohlcv['date'] * 1000,
            $ohlcv['open'],
            $ohlcv['high'],
            $ohlcv['low'],
            $ohlcv['close'],
            $ohlcv['volume'],
        ];
    }

    public function fetch_ohlcv ($symbol, $timeframe = '5m', $since = null, $limit = null, $params = array ()) {
        $this->load_markets();
        $market = $this->market ($symbol);
        if (!$since)
            $since = 0;
        $request = array (
            'currencyPair' => $market['id'],
            'period' => $this->timeframes[$timeframe],
            'start' => intval ($since / 1000),
        );
        if ($limit)
            $request['end'] = $this->sum ($request['start'], $limit * $this->timeframes[$timeframe]);
        $response = $this->publicGetReturnChartData (array_merge ($request, $params));
        return $this->parse_ohlcvs($response, $market, $timeframe, $since, $limit);
    }

    public function fetch_markets () {
        $markets = $this->publicGetReturnTicker ();
        $keys = array_keys ($markets);
        $result = array ();
        for ($p = 0; $p < count ($keys); $p++) {
            $id = $keys[$p];
            $market = $markets[$id];
            list ($quote, $base) = explode ('_', $id);
            $base = $this->common_currency_code($base);
            $quote = $this->common_currency_code($quote);
            $symbol = $base . '/' . $quote;
            $result[] = array_merge ($this->fees['trading'], array (
                'id' => $id,
                'symbol' => $symbol,
                'base' => $base,
                'quote' => $quote,
                'active' => true,
                'lot' => $this->limits['amount']['min'],
                'info' => $market,
            ));
        }
        return $result;
    }

    public function fetch_balance ($params = array ()) {
        $this->load_markets();
        $balances = $this->privatePostReturnCompleteBalances (array_merge (array (
            'account' => 'all',
        ), $params));
        $result = array ( 'info' => $balances );
        $currencies = array_keys ($balances);
        for ($c = 0; $c < count ($currencies); $c++) {
            $id = $currencies[$c];
            $balance = $balances[$id];
            $currency = $this->common_currency_code($id);
            $account = array (
                'free' => floatval ($balance['available']),
                'used' => floatval ($balance['onOrders']),
                'total' => 0.0,
            );
            $account['total'] = $this->sum ($account['free'], $account['used']);
            $result[$currency] = $account;
        }
        return $this->parse_balance($result);
    }

    public function fetch_fees ($params = array ()) {
        $this->load_markets();
        $fees = $this->privatePostReturnFeeInfo ();
        return array (
            'info' => $fees,
            'maker' => floatval ($fees['makerFee']),
            'taker' => floatval ($fees['takerFee']),
            'withdraw' => 0.0,
        );
    }

    public function fetch_order_book ($symbol, $params = array ()) {
        $this->load_markets();
        $orderbook = $this->publicGetReturnOrderBook (array_merge (array (
            'currencyPair' => $this->market_id($symbol),
        ), $params));
        return $this->parse_order_book($orderbook);
    }

    public function parse_ticker ($ticker, $market = null) {
        $timestamp = $this->milliseconds ();
        $symbol = null;
        if ($market)
            $symbol = $market['symbol'];
        return array (
            'symbol' => $symbol,
            'timestamp' => $timestamp,
            'datetime' => $this->iso8601 ($timestamp),
            'high' => floatval ($ticker['high24hr']),
            'low' => floatval ($ticker['low24hr']),
            'bid' => floatval ($ticker['highestBid']),
            'ask' => floatval ($ticker['lowestAsk']),
            'vwap' => null,
            'open' => null,
            'close' => null,
            'first' => null,
            'last' => floatval ($ticker['last']),
            'change' => floatval ($ticker['percentChange']),
            'percentage' => null,
            'average' => null,
            'baseVolume' => floatval ($ticker['quoteVolume']),
            'quoteVolume' => floatval ($ticker['baseVolume']),
            'info' => $ticker,
        );
    }

    public function fetch_tickers ($symbols = null, $params = array ()) {
        $this->load_markets();
        $tickers = $this->publicGetReturnTicker ($params);
        $ids = array_keys ($tickers);
        $result = array ();
        for ($i = 0; $i < count ($ids); $i++) {
            $id = $ids[$i];
            $market = $this->markets_by_id[$id];
            $symbol = $market['symbol'];
            $ticker = $tickers[$id];
            $result[$symbol] = $this->parse_ticker($ticker, $market);
        }
        return $result;
    }

    public function fetch_currencies ($params = array ()) {
        $currencies = $this->publicGetReturnCurrencies ($params);
        $ids = array_keys ($currencies);
        $result = array ();
        for ($i = 0; $i < count ($ids); $i++) {
            $id = $ids[$i];
            $currency = $currencies[$id];
            // todo => will need to rethink the fees
            // to add support for multiple withdrawal/deposit methods and
            // differentiated fees for each particular method
            $precision = array (
                'amount' => 8, // default $precision, todo => fix "magic constants"
                'price' => 8,
            );
            $code = $this->common_currency_code($id);
            $active = ($currency['delisted'] == 0);
            $status = ($currency['disabled']) ? 'disabled' : 'ok';
            if ($status != 'ok')
                $active = false;
            $result[$code] = array (
                'id' => $id,
                'code' => $code,
                'info' => $currency,
                'name' => $currency['name'],
                'active' => $active,
                'status' => $status,
                'fee' => $currency['txFee'], // todo => redesign
                'precision' => $precision,
                'limits' => array (
                    'amount' => array (
                        'min' => pow (10, -$precision['amount']),
                        'max' => pow (10, $precision['amount']),
                    ),
                    'price' => array (
                        'min' => pow (10, -$precision['price']),
                        'max' => pow (10, $precision['price']),
                    ),
                    'cost' => array (
                        'min' => null,
                        'max' => null,
                    ),
                    'withdraw' => array (
                        'min' => $currency['txFee'],
                        'max' => pow (10, $precision['amount']),
                    ),
                ),
            );
        }
        return $result;
    }

    public function fetch_ticker ($symbol, $params = array ()) {
        $this->load_markets();
        $market = $this->market ($symbol);
        $tickers = $this->publicGetReturnTicker ($params);
        $ticker = $tickers[$market['id']];
        return $this->parse_ticker($ticker, $market);
    }

    public function parse_trade ($trade, $market = null) {
        $timestamp = $this->parse8601 ($trade['date']);
        $symbol = null;
        if ((!$market) && (is_array ($trade) && array_key_exists ('currencyPair', $trade)))
            $market = $this->markets_by_id[$trade['currencyPair']];
        if ($market)
            $symbol = $market['symbol'];
        $side = $trade['type'];
        $fee = null;
        $cost = $this->safe_float($trade, 'total');
        $amount = floatval ($trade['amount']);
        if (is_array ($trade) && array_key_exists ('fee', $trade)) {
            $rate = floatval ($trade['fee']);
            $feeCost = null;
            $currency = null;
            if ($side == 'buy') {
                $currency = $market['base'];
                $feeCost = $amount * $rate;
            } else {
                $currency = $market['quote'];
                if ($cost !== null)
                    $feeCost = $cost * $rate;
            }
            $fee = array (
                'type' => null,
                'rate' => $rate,
                'cost' => $feeCost,
                'currency' => $currency,
            );
        }
        return array (
            'info' => $trade,
            'timestamp' => $timestamp,
            'datetime' => $this->iso8601 ($timestamp),
            'symbol' => $symbol,
            'id' => $this->safe_string($trade, 'tradeID'),
            'order' => $this->safe_string($trade, 'orderNumber'),
            'type' => 'limit',
            'side' => $side,
            'price' => floatval ($trade['rate']),
            'amount' => $amount,
            'cost' => $cost,
            'fee' => $fee,
        );
    }

    public function fetch_trades ($symbol, $since = null, $limit = null, $params = array ()) {
        $this->load_markets();
        $market = $this->market ($symbol);
        $request = array (
            'currencyPair' => $market['id'],
        );
        if ($since) {
            $request['start'] = intval ($since / 1000);
            $request['end'] = $this->seconds (); // last 50000 $trades by default
        }
        $trades = $this->publicGetReturnTradeHistory (array_merge ($request, $params));
        return $this->parse_trades($trades, $market, $since, $limit);
    }

    public function fetch_my_trades ($symbol = null, $since = null, $limit = null, $params = array ()) {
        $this->load_markets();
        $market = null;
        if ($symbol)
            $market = $this->market ($symbol);
        $pair = $market ? $market['id'] : 'all';
        $request = array ( 'currencyPair' => $pair );
        if ($since) {
            $request['start'] = intval ($since / 1000);
            $request['end'] = $this->seconds ();
        }
        // $limit is disabled (does not really work as expected)
        // if ($limit)
        //     $request['limit'] = intval ($limit);
        $response = $this->privatePostReturnTradeHistory (array_merge ($request, $params));
        $result = array ();
        if ($market) {
            $result = $this->parse_trades($response, $market);
        } else {
            if ($response) {
                $ids = array_keys ($response);
                for ($i = 0; $i < count ($ids); $i++) {
                    $id = $ids[$i];
                    $market = $this->markets_by_id[$id];
                    $symbol = $market['symbol'];
                    $trades = $this->parse_trades($response[$id], $market);
                    for ($j = 0; $j < count ($trades); $j++) {
                        $result[] = $trades[$j];
                    }
                }
            }
        }
        return $this->filter_by_since_limit($result, $since, $limit);
    }

    public function parse_order ($order, $market = null) {
        $timestamp = $this->safe_integer($order, 'timestamp');
        if (!$timestamp)
            $timestamp = $this->parse8601 ($order['date']);
        $trades = null;
        if (is_array ($order) && array_key_exists ('resultingTrades', $order))
            $trades = $this->parse_trades($order['resultingTrades'], $market);
        $symbol = null;
        if ($market)
            $symbol = $market['symbol'];
        $price = floatval ($order['price']);
        $cost = $this->safe_float($order, 'total', 0.0);
        $remaining = $this->safe_float($order, 'amount');
        $amount = $this->safe_float($order, 'startingAmount', $remaining);
        $filled = $amount - $remaining;
        return array (
            'info' => $order,
            'id' => $order['orderNumber'],
            'timestamp' => $timestamp,
            'datetime' => $this->iso8601 ($timestamp),
            'status' => $order['status'],
            'symbol' => $symbol,
            'type' => $order['type'],
            'side' => $order['side'],
            'price' => $price,
            'cost' => $cost,
            'amount' => $amount,
            'filled' => $filled,
            'remaining' => $remaining,
            'trades' => $trades,
            'fee' => null,
        );
    }

    public function parse_open_orders ($orders, $market, $result = []) {
        for ($i = 0; $i < count ($orders); $i++) {
            $order = $orders[$i];
            $extended = array_merge ($order, array (
                'status' => 'open',
                'type' => 'limit',
                'side' => $order['type'],
                'price' => $order['rate'],
            ));
            $result[] = $this->parse_order($extended, $market);
        }
        return $result;
    }

    public function fetch_orders ($symbol = null, $since = null, $limit = null, $params = array ()) {
        $this->load_markets();
        $market = null;
        if ($symbol)
            $market = $this->market ($symbol);
        $pair = $market ? $market['id'] : 'all';
        $response = $this->privatePostReturnOpenOrders (array_merge (array (
            'currencyPair' => $pair,
        )));
        $openOrders = array ();
        if ($market) {
            $openOrders = $this->parse_open_orders ($response, $market, $openOrders);
        } else {
            $marketIds = array_keys ($response);
            for ($i = 0; $i < count ($marketIds); $i++) {
                $marketId = $marketIds[$i];
                $orders = $response[$marketId];
                $m = $this->markets_by_id[$marketId];
                $openOrders = $this->parse_open_orders ($orders, $m, $openOrders);
            }
        }
        for ($j = 0; $j < count ($openOrders); $j++) {
            $this->orders[$openOrders[$j]['id']] = $openOrders[$j];
        }
        $openOrdersIndexedById = $this->index_by($openOrders, 'id');
        $cachedOrderIds = array_keys ($this->orders);
        $result = array ();
        for ($k = 0; $k < count ($cachedOrderIds); $k++) {
            $id = $cachedOrderIds[$k];
            if (is_array ($openOrdersIndexedById) && array_key_exists ($id, $openOrdersIndexedById)) {
                $this->orders[$id] = array_merge ($this->orders[$id], $openOrdersIndexedById[$id]);
            } else {
                $order = $this->orders[$id];
                if ($order['status'] == 'open') {
                    $this->orders[$id] = array_merge ($order, array (
                        'status' => 'closed',
                        'cost' => $order['amount'] * $order['price'],
                        'filled' => $order['amount'],
                        'remaining' => 0.0,
                    ));
                }
            }
            $order = $this->orders[$id];
            if ($market) {
                if ($order['symbol'] == $symbol)
                    $result[] = $order;
            } else {
                $result[] = $order;
            }
        }
        return $this->filter_by_since_limit($result, $since, $limit);
    }

    public function fetch_order ($id, $symbol = null, $params = array ()) {
        $since = $this->safe_value($params, 'since');
        $limit = $this->safe_value($params, 'limit');
        $request = $this->omit ($params, array ( 'since', 'limit' ));
        $orders = $this->fetch_orders($symbol, $since, $limit, $request);
        for ($i = 0; $i < count ($orders); $i++) {
            if ($orders[$i]['id'] == $id)
                return $orders[$i];
        }
        throw new OrderNotCached ($this->id . ' order $id ' . (string) $id . ' not found in cache');
    }

    public function filter_orders_by_status ($orders, $status) {
        $result = array ();
        for ($i = 0; $i < count ($orders); $i++) {
            if ($orders[$i]['status'] == $status)
                $result[] = $orders[$i];
        }
        return $result;
    }

    public function fetch_open_orders ($symbol = null, $since = null, $limit = null, $params = array ()) {
        $orders = $this->fetch_orders($symbol, $since, $limit, $params);
        return $this->filter_orders_by_status ($orders, 'open');
    }

    public function fetch_closed_orders ($symbol = null, $since = null, $limit = null, $params = array ()) {
        $orders = $this->fetch_orders($symbol, $since, $limit, $params);
        return $this->filter_orders_by_status ($orders, 'closed');
    }

    public function create_order ($symbol, $type, $side, $amount, $price = null, $params = array ()) {
        if ($type == 'market')
            throw new ExchangeError ($this->id . ' allows limit orders only');
        $this->load_markets();
        $method = 'privatePost' . $this->capitalize ($side);
        $market = $this->market ($symbol);
        $price = floatval ($price);
        $amount = floatval ($amount);
        $response = $this->$method (array_merge (array (
            'currencyPair' => $market['id'],
            'rate' => $this->price_to_precision($symbol, $price),
            'amount' => $this->amount_to_precision($symbol, $amount),
        ), $params));
        $timestamp = $this->milliseconds ();
        $order = $this->parse_order(array_merge (array (
            'timestamp' => $timestamp,
            'status' => 'open',
            'type' => $type,
            'side' => $side,
            'price' => $price,
            'amount' => $amount,
        ), $response), $market);
        $id = $order['id'];
        $this->orders[$id] = $order;
        return array_merge (array ( 'info' => $response ), $order);
    }

    public function edit_order ($id, $symbol, $type, $side, $amount, $price = null, $params = array ()) {
        $this->load_markets();
        $price = floatval ($price);
        $amount = floatval ($amount);
        $request = array (
            'orderNumber' => $id,
            'rate' => $this->price_to_precision($symbol, $price),
            'amount' => $this->amount_to_precision($symbol, $amount),
        );
        $response = $this->privatePostMoveOrder (array_merge ($request, $params));
        $result = null;
        if (is_array ($this->orders) && array_key_exists ($id, $this->orders)) {
            $this->orders[$id]['status'] = 'canceled';
            $newid = $response['orderNumber'];
            $this->orders[$newid] = array_merge ($this->orders[$id], array (
                'id' => $newid,
                'price' => $price,
                'amount' => $amount,
                'status' => 'open',
            ));
            $result = array_merge ($this->orders[$newid], array ( 'info' => $response ));
        } else {
            $result = array (
                'info' => $response,
                'id' => $response['orderNumber'],
            );
        }
        return $result;
    }

    public function cancel_order ($id, $symbol = null, $params = array ()) {
        $this->load_markets();
        $response = null;
        try {
            $response = $this->privatePostCancelOrder (array_merge (array (
                'orderNumber' => $id,
            ), $params));
            if (is_array ($this->orders) && array_key_exists ($id, $this->orders))
                $this->orders[$id]['status'] = 'canceled';
        } catch (Exception $e) {
            if ($this->last_http_response) {
                if (mb_strpos ($this->last_http_response, 'Invalid order') !== false)
                    throw new OrderNotFound ($this->id . ' cancelOrder() error => ' . $this->last_http_response);
            }
            throw $e;
        }
        return $response;
    }

    public function fetch_order_status ($id, $symbol = null) {
        $this->load_markets();
        $orders = $this->fetch_open_orders($symbol);
        $indexed = $this->index_by($orders, 'id');
        return (is_array ($indexed) && array_key_exists ($id, $indexed)) ? 'open' : 'closed';
    }

    public function fetch_order_trades ($id, $symbol = null, $params = array ()) {
        $this->load_markets();
        $trades = $this->privatePostReturnOrderTrades (array_merge (array (
            'orderNumber' => $id,
        ), $params));
        return $this->parse_trades($trades);
    }

    public function create_deposit_address ($currency, $params = array ()) {
        $currencyId = $this->currency_id ($currency);
        $response = $this->privatePostGenerateNewAddress (array (
            'currency' => $currencyId
        ));
        $address = null;
        if ($response['success'] == 1)
            $address = $this->safe_string($response, 'response');
        if (!$address)
            throw new ExchangeError ($this->id . ' createDepositAddress failed => ' . $this->last_http_response);
        return array (
            'currency' => $currency,
            'address' => $address,
            'status' => 'ok',
            'info' => $response,
        );
    }

    public function fetch_deposit_address ($currency, $params = array ()) {
        $response = $this->privatePostReturnDepositAddresses ();
        $currencyId = $this->currency_id ($currency);
        $address = $this->safe_string($response, $currencyId);
        $status = $address ? 'ok' : 'none';
        return array (
            'currency' => $currency,
            'address' => $address,
            'status' => $status,
            'info' => $response,
        );
    }

    public function withdraw ($currency, $amount, $address, $params = array ()) {
        $this->load_markets();
        $currencyId = $this->currency_id ($currency);
        $result = $this->privatePostWithdraw (array_merge (array (
            'currency' => $currencyId,
            'amount' => $amount,
            'address' => $address,
        ), $params));
        return array (
            'info' => $result,
            'id' => $result['response'],
        );
    }

    public function nonce () {
        return $this->milliseconds ();
    }

    public function sign ($path, $api = 'public', $method = 'GET', $params = array (), $headers = null, $body = null) {
        $url = $this->urls['api'][$api];
        $query = array_merge (array ( 'command' => $path ), $params);
        if ($api == 'public') {
            $url .= '?' . $this->urlencode ($query);
        } else {
            $this->check_required_credentials();
            $query['nonce'] = $this->nonce ();
            $body = $this->urlencode ($query);
            $headers = array (
                'Content-Type' => 'application/x-www-form-urlencoded',
                'Key' => $this->apiKey,
                'Sign' => $this->hmac ($this->encode ($body), $this->encode ($this->secret), 'sha512'),
            );
        }
        return array ( 'url' => $url, 'method' => $method, 'body' => $body, 'headers' => $headers );
    }

    public function request ($path, $api = 'public', $method = 'GET', $params = array (), $headers = null, $body = null) {
        $response = $this->fetch2 ($path, $api, $method, $params, $headers, $body);
        if (is_array ($response) && array_key_exists ('error', $response)) {
            $error = $this->id . ' ' . $this->json ($response);
            $failed = mb_strpos ($response['error'], 'Not enough') !== false;
            if ($failed)
                throw new InsufficientFunds ($error);
            throw new ExchangeError ($error);
        }
        return $response;
    }
<<<<<<< HEAD
}
=======
}
>>>>>>> a79cb3e8
<|MERGE_RESOLUTION|>--- conflicted
+++ resolved
@@ -746,8 +746,4 @@
         }
         return $response;
     }
-<<<<<<< HEAD
-}
-=======
-}
->>>>>>> a79cb3e8
+}