<?php

/*

MIT License

Copyright (c) 2017 Igor Kroitor

Permission is hereby granted, free of charge, to any person obtaining a copy
of this software and associated documentation files (the "Software"), to deal
in the Software without restriction, including without limitation the rights
to use, copy, modify, merge, publish, distribute, sublicense, and/or sell
copies of the Software, and to permit persons to whom the Software is
furnished to do so, subject to the following conditions:

The above copyright notice and this permission notice shall be included in all
copies or substantial portions of the Software.

THE SOFTWARE IS PROVIDED "AS IS", WITHOUT WARRANTY OF ANY KIND, EXPRESS OR
IMPLIED, INCLUDING BUT NOT LIMITED TO THE WARRANTIES OF MERCHANTABILITY,
FITNESS FOR A PARTICULAR PURPOSE AND NONINFRINGEMENT. IN NO EVENT SHALL THE
AUTHORS OR COPYRIGHT HOLDERS BE LIABLE FOR ANY CLAIM, DAMAGES OR OTHER
LIABILITY, WHETHER IN AN ACTION OF CONTRACT, TORT OR OTHERWISE, ARISING FROM,
OUT OF OR IN CONNECTION WITH THE SOFTWARE OR THE USE OR OTHER DEALINGS IN THE
SOFTWARE.

*/

//-----------------------------------------------------------------------------

namespace ccxt;

<<<<<<< HEAD
$version = '1.9.285';
=======
class BaseError            extends \Exception    {}
class ExchangeError        extends BaseError     {}
class NotSupported         extends ExchangeError {}
class AuthenticationError  extends ExchangeError {}
class InsufficientFunds    extends ExchangeError {}
class InvalidOrder         extends ExchangeError {}
class OrderNotFound        extends InvalidOrder  {}
class OrderNotCached       extends InvalidOrder  {}
class NetworkError         extends BaseError     {}
class DDoSProtection       extends NetworkError  {}
class RequestTimeout       extends NetworkError  {}
class ExchangeNotAvailable extends NetworkError  {}

$version = '1.9.287';
>>>>>>> 869d95ff

include_once ('php/base/errors.php');
include_once ('php/base/Exchange.php');

include_once ('php/_1broker.php');
include_once ('php/_1btcxe.php');
include_once ('php/acx.php');
include_once ('php/allcoin.php');
include_once ('php/anxpro.php');
include_once ('php/binance.php');
include_once ('php/bit2c.php');
include_once ('php/bitbay.php');
include_once ('php/bitcoincoid.php');
include_once ('php/bitfinex.php');
include_once ('php/bitfinex2.php');
include_once ('php/bitflyer.php');
include_once ('php/bithumb.php');
include_once ('php/bitlish.php');
include_once ('php/bitmarket.php');
include_once ('php/bitmex.php');
include_once ('php/bitso.php');
include_once ('php/bitstamp1.php');
include_once ('php/bitstamp.php');
include_once ('php/bittrex.php');
include_once ('php/bl3p.php');
include_once ('php/bleutrade.php');
include_once ('php/btcbox.php');
include_once ('php/btcchina.php');
include_once ('php/btcx.php');
include_once ('php/btcmarkets.php');
include_once ('php/btctradeua.php');
include_once ('php/btcturk.php');
include_once ('php/btcx.php');
include_once ('php/bter.php');
include_once ('php/bxinth.php');
include_once ('php/ccex.php');
include_once ('php/cex.php');
include_once ('php/chbtc.php');
include_once ('php/chilebit.php');
include_once ('php/coincheck.php');
include_once ('php/coinfloor.php');
include_once ('php/coingi.php');
include_once ('php/coinmarketcap.php');
include_once ('php/coinmate.php');
include_once ('php/coinsecure.php');
include_once ('php/coinspot.php');
include_once ('php/cryptopia.php');
include_once ('php/dsx.php');
include_once ('php/exmo.php');
include_once ('php/flowbtc.php');
include_once ('php/foxbit.php');
include_once ('php/fybse.php');
include_once ('php/fybsg.php');
include_once ('php/gatecoin.php');
include_once ('php/gateio.php');
include_once ('php/gdax.php');
include_once ('php/gemini.php');
include_once ('php/hitbtc.php');
include_once ('php/hitbtc2.php');
include_once ('php/huobi.php');
include_once ('php/huobicny.php');
include_once ('php/huobipro.php');
include_once ('php/independentreserve.php');
include_once ('php/itbit.php');
include_once ('php/jubi.php');
include_once ('php/kraken.php');
include_once ('php/kuna.php');
include_once ('php/lakebtc.php');
include_once ('php/livecoin.php');
include_once ('php/liqui.php');
include_once ('php/luno.php');
include_once ('php/mercado.php');
include_once ('php/mixcoins.php');
include_once ('php/nova.php');
include_once ('php/okcoincny.php');
include_once ('php/okcoinusd.php');
include_once ('php/okex.php');
include_once ('php/paymium.php');
include_once ('php/poloniex.php');
include_once ('php/quadrigacx.php');
include_once ('php/qryptos.php');
include_once ('php/quoine.php');
include_once ('php/southxchange.php');
include_once ('php/surbitcoin.php');
include_once ('php/tidex.php');
include_once ('php/therock.php');
include_once ('php/urdubit.php');
include_once ('php/vaultoro.php');
include_once ('php/vbtc.php');
include_once ('php/virwox.php');
include_once ('php/wex.php');
include_once ('php/xbtce.php');
include_once ('php/yobit.php');
include_once ('php/yunbi.php');
include_once ('php/zaif.php');







?><|MERGE_RESOLUTION|>--- conflicted
+++ resolved
@@ -30,24 +30,7 @@
 
 namespace ccxt;
 
-<<<<<<< HEAD
-$version = '1.9.285';
-=======
-class BaseError            extends \Exception    {}
-class ExchangeError        extends BaseError     {}
-class NotSupported         extends ExchangeError {}
-class AuthenticationError  extends ExchangeError {}
-class InsufficientFunds    extends ExchangeError {}
-class InvalidOrder         extends ExchangeError {}
-class OrderNotFound        extends InvalidOrder  {}
-class OrderNotCached       extends InvalidOrder  {}
-class NetworkError         extends BaseError     {}
-class DDoSProtection       extends NetworkError  {}
-class RequestTimeout       extends NetworkError  {}
-class ExchangeNotAvailable extends NetworkError  {}
-
 $version = '1.9.287';
->>>>>>> 869d95ff
 
 include_once ('php/base/errors.php');
 include_once ('php/base/Exchange.php');
@@ -76,7 +59,6 @@
 include_once ('php/bleutrade.php');
 include_once ('php/btcbox.php');
 include_once ('php/btcchina.php');
-include_once ('php/btcx.php');
 include_once ('php/btcmarkets.php');
 include_once ('php/btctradeua.php');
 include_once ('php/btcturk.php');
@@ -144,10 +126,4 @@
 include_once ('php/yunbi.php');
 include_once ('php/zaif.php');
 
-
-
-
-
-
-
 ?>