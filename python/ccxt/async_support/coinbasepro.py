# -*- coding: utf-8 -*-

# PLEASE DO NOT EDIT THIS FILE, IT IS GENERATED AND WILL BE OVERWRITTEN:
# https://github.com/ccxt/ccxt/blob/master/CONTRIBUTING.md#how-to-contribute-code

from ccxt.async_support.base.exchange import Exchange

# -----------------------------------------------------------------------------

try:
    basestring  # Python 3
except NameError:
    basestring = str  # Python 2
import base64
import hashlib
from ccxt.base.errors import ExchangeError
from ccxt.base.errors import AuthenticationError
from ccxt.base.errors import PermissionDenied
from ccxt.base.errors import ArgumentsRequired
from ccxt.base.errors import InsufficientFunds
from ccxt.base.errors import InvalidAddress
from ccxt.base.errors import InvalidOrder
from ccxt.base.errors import OrderNotFound
from ccxt.base.errors import NotSupported
from ccxt.base.errors import RateLimitExceeded
from ccxt.base.errors import OnMaintenance


class coinbasepro(Exchange):

    def describe(self):
        return self.deep_extend(super(coinbasepro, self).describe(), {
            'id': 'coinbasepro',
            'name': 'Coinbase Pro',
            'countries': ['US'],
            'rateLimit': 1000,
            'userAgent': self.userAgents['chrome'],
            'pro': True,
            'has': {
                'cancelAllOrders': True,
                'cancelOrder': True,
                'CORS': True,
                'createDepositAddress': True,
                'createOrder': True,
                'deposit': True,
                'fetchAccounts': True,
                'fetchBalance': True,
                'fetchClosedOrders': True,
                'fetchDepositAddress': True,
                'fetchMarkets': True,
                'fetchMyTrades': True,
                'fetchOHLCV': True,
                'fetchOpenOrders': True,
                'fetchOrder': True,
                'fetchOrderBook': True,
                'fetchOrders': True,
                'fetchOrderTrades': True,
                'fetchTime': True,
                'fetchTicker': True,
                'fetchTrades': True,
                'fetchTransactions': True,
                'withdraw': True,
            },
            'timeframes': {
                '1m': 60,
                '5m': 300,
                '15m': 900,
                '1h': 3600,
                '6h': 21600,
                '1d': 86400,
            },
            'urls': {
                'test': {
                    'public': 'https://api-public.sandbox.pro.coinbase.com',
                    'private': 'https://api-public.sandbox.pro.coinbase.com',
                },
                'logo': 'https://user-images.githubusercontent.com/1294454/41764625-63b7ffde-760a-11e8-996d-a6328fa9347a.jpg',
                'api': {
                    'public': 'https://api.pro.coinbase.com',
                    'private': 'https://api.pro.coinbase.com',
                },
                'www': 'https://pro.coinbase.com/',
                'doc': 'https://docs.pro.coinbase.com',
                'fees': [
                    'https://docs.pro.coinbase.com/#fees',
                    'https://support.pro.coinbase.com/customer/en/portal/articles/2945310-fees',
                ],
            },
            'requiredCredentials': {
                'apiKey': True,
                'secret': True,
                'password': True,
            },
            'api': {
                'public': {
                    'get': [
                        'currencies',
                        'products',
                        'products/{id}',
                        'products/{id}/book',
                        'products/{id}/candles',
                        'products/{id}/stats',
                        'products/{id}/ticker',
                        'products/{id}/trades',
                        'time',
                    ],
                },
                'private': {
                    'get': [
                        'accounts',
                        'accounts/{id}',
                        'accounts/{id}/holds',
                        'accounts/{id}/ledger',
                        'accounts/{id}/transfers',
                        'coinbase-accounts',
                        'coinbase-accounts/{id}/addresses',
                        'fills',
                        'funding',
                        'fees',
                        'margin/profile_information',
                        'margin/buying_power',
                        'margin/withdrawal_power',
                        'margin/withdrawal_power_all',
                        'margin/exit_plan',
                        'margin/liquidation_history',
                        'margin/position_refresh_amounts',
                        'margin/status',
                        'oracle',
                        'orders',
                        'orders/{id}',
                        'orders/client:{client_oid}',
                        'otc/orders',
                        'payment-methods',
                        'position',
                        'profiles',
                        'profiles/{id}',
                        'reports/{report_id}',
                        'transfers',
                        'transfers/{transfer_id}',
                        'users/self/trailing-volume',
                        'users/self/exchange-limits',
                    ],
                    'post': [
                        'conversions',
                        'deposits/coinbase-account',
                        'deposits/payment-method',
                        'coinbase-accounts/{id}/addresses',
                        'funding/repay',
                        'orders',
                        'position/close',
                        'profiles/margin-transfer',
                        'profiles/transfer',
                        'reports',
                        'withdrawals/coinbase',
                        'withdrawals/coinbase-account',
                        'withdrawals/crypto',
                        'withdrawals/payment-method',
                    ],
                    'delete': [
                        'orders',
                        'orders/client:{client_oid}',
                        'orders/{id}',
                    ],
                },
            },
            'fees': {
                'trading': {
                    'tierBased': True,  # complicated tier system per coin
                    'percentage': True,
                    'maker': 0.5 / 100,  # highest fee of all tiers
                    'taker': 0.5 / 100,  # highest fee of all tiers
                },
                'funding': {
                    'tierBased': False,
                    'percentage': False,
                    'withdraw': {
                        'BCH': 0,
                        'BTC': 0,
                        'LTC': 0,
                        'ETH': 0,
                        'EUR': 0.15,
                        'USD': 25,
                    },
                    'deposit': {
                        'BCH': 0,
                        'BTC': 0,
                        'LTC': 0,
                        'ETH': 0,
                        'EUR': 0.15,
                        'USD': 10,
                    },
                },
            },
            'exceptions': {
                'exact': {
                    'Insufficient funds': InsufficientFunds,
                    'NotFound': OrderNotFound,
                    'Invalid API Key': AuthenticationError,
                    'invalid signature': AuthenticationError,
                    'Invalid Passphrase': AuthenticationError,
                    'Invalid order id': InvalidOrder,
                    'Private rate limit exceeded': RateLimitExceeded,
                    'Trading pair not available': PermissionDenied,
                    'Product not found': InvalidOrder,
                },
                'broad': {
                    'Order already done': OrderNotFound,
                    'order not found': OrderNotFound,
                    'price too small': InvalidOrder,
                    'price too precise': InvalidOrder,
                    'under maintenance': OnMaintenance,
                    'size is too small': InvalidOrder,
                },
            },
        })

    async def fetch_markets(self, params={}):
        response = await self.publicGetProducts(params)
        result = []
        for i in range(0, len(response)):
            market = response[i]
            id = self.safe_string(market, 'id')
            baseId = self.safe_string(market, 'base_currency')
            quoteId = self.safe_string(market, 'quote_currency')
            base = self.safe_currency_code(baseId)
            quote = self.safe_currency_code(quoteId)
            symbol = base + '/' + quote
            priceLimits = {
                'min': self.safe_float(market, 'quote_increment'),
                'max': None,
            }
            precision = {
                'amount': self.precision_from_string(self.safe_string(market, 'base_increment')),
                'price': self.precision_from_string(self.safe_string(market, 'quote_increment')),
            }
            active = market['status'] == 'online'
            result.append(self.extend(self.fees['trading'], {
                'id': id,
                'symbol': symbol,
                'baseId': baseId,
                'quoteId': quoteId,
                'base': base,
                'quote': quote,
                'precision': precision,
                'limits': {
                    'amount': {
                        'min': self.safe_float(market, 'base_min_size'),
                        'max': self.safe_float(market, 'base_max_size'),
                    },
                    'price': priceLimits,
                    'cost': {
                        'min': self.safe_float(market, 'min_market_funds'),
                        'max': self.safe_float(market, 'max_market_funds'),
                    },
                },
                'active': active,
                'info': market,
            }))
        return result

    async def fetch_accounts(self, params={}):
        response = await self.privateGetAccounts(params)
        #
        #     [
        #         {
        #             id: '4aac9c60-cbda-4396-9da4-4aa71e95fba0',
        #             currency: 'BTC',
        #             balance: '0.0000000000000000',
        #             available: '0',
        #             hold: '0.0000000000000000',
        #             profile_id: 'b709263e-f42a-4c7d-949a-a95c83d065da'
        #         },
        #         {
        #             id: 'f75fa69a-1ad1-4a80-bd61-ee7faa6135a3',
        #             currency: 'USDC',
        #             balance: '0.0000000000000000',
        #             available: '0',
        #             hold: '0.0000000000000000',
        #             profile_id: 'b709263e-f42a-4c7d-949a-a95c83d065da'
        #         },
        #     ]
        #
        result = []
        for i in range(0, len(response)):
            account = response[i]
            accountId = self.safe_string(account, 'id')
            currencyId = self.safe_string(account, 'currency')
            code = self.safe_currency_code(currencyId)
            result.append({
                'id': accountId,
                'type': None,
                'currency': code,
                'info': account,
            })
        return result

    async def fetch_balance(self, params={}):
        await self.load_markets()
        response = await self.privateGetAccounts(params)
        result = {'info': response}
        for i in range(0, len(response)):
            balance = response[i]
            currencyId = self.safe_string(balance, 'currency')
            code = self.safe_currency_code(currencyId)
            account = {
                'free': self.safe_float(balance, 'available'),
                'used': self.safe_float(balance, 'hold'),
                'total': self.safe_float(balance, 'balance'),
            }
            result[code] = account
        return self.parse_balance(result)

    async def fetch_order_book(self, symbol, limit=None, params={}):
        await self.load_markets()
        # level 1 - only the best bid and ask
        # level 2 - top 50 bids and asks(aggregated)
        # level 3 - full order book(non aggregated)
        request = {
            'id': self.market_id(symbol),
            'level': 2,  # 1 best bidask, 2 aggregated, 3 full
        }
        response = await self.publicGetProductsIdBook(self.extend(request, params))
        #
        #     {
        #         "sequence":1924393896,
        #         "bids":[
        #             ["0.01825","24.34811287",2],
        #             ["0.01824","72.5463",3],
        #             ["0.01823","424.54298049",6],
        #         ],
        #         "asks":[
        #             ["0.01826","171.10414904",4],
        #             ["0.01827","22.60427028",1],
        #             ["0.01828","397.46018784",7],
        #         ]
        #     }
        #
        orderbook = self.parse_order_book(response)
        orderbook['nonce'] = self.safe_integer(response, 'sequence')
        return orderbook

    def parse_ticker(self, ticker, market=None):
        #
        # publicGetProductsIdTicker
        #
        #     {
        #         "trade_id":843439,
        #         "price":"0.997999",
        #         "size":"80.29769",
        #         "time":"2020-01-28T02:13:33.012523Z",
        #         "bid":"0.997094",
        #         "ask":"0.998",
        #         "volume":"1903188.03750000"
        #     }
        #
        # publicGetProductsIdStats
        #
        #     {
        #         "open": "34.19000000",
        #         "high": "95.70000000",
        #         "low": "7.06000000",
        #         "volume": "2.41000000"
        #     }
        #
        timestamp = self.parse8601(self.safe_value(ticker, 'time'))
        bid = self.safe_float(ticker, 'bid')
        ask = self.safe_float(ticker, 'ask')
        last = self.safe_float(ticker, 'price')
        symbol = None if (market is None) else market['symbol']
        return {
            'symbol': symbol,
            'timestamp': timestamp,
            'datetime': self.iso8601(timestamp),
            'high': self.safe_float(ticker, 'high'),
            'low': self.safe_float(ticker, 'low'),
            'bid': bid,
            'bidVolume': None,
            'ask': ask,
            'askVolume': None,
            'vwap': None,
            'open': self.safe_float(ticker, 'open'),
            'close': last,
            'last': last,
            'previousClose': None,
            'change': None,
            'percentage': None,
            'average': None,
            'baseVolume': self.safe_float(ticker, 'volume'),
            'quoteVolume': None,
            'info': ticker,
        }

    async def fetch_ticker(self, symbol, params={}):
        await self.load_markets()
        market = self.market(symbol)
        request = {
            'id': market['id'],
        }
        # publicGetProductsIdTicker or publicGetProductsIdStats
        method = self.safe_string(self.options, 'fetchTickerMethod', 'publicGetProductsIdTicker')
        response = await getattr(self, method)(self.extend(request, params))
        #
        # publicGetProductsIdTicker
        #
        #     {
        #         "trade_id":843439,
        #         "price":"0.997999",
        #         "size":"80.29769",
        #         "time":"2020-01-28T02:13:33.012523Z",
        #         "bid":"0.997094",
        #         "ask":"0.998",
        #         "volume":"1903188.03750000"
        #     }
        #
        # publicGetProductsIdStats
        #
        #     {
        #         "open": "34.19000000",
        #         "high": "95.70000000",
        #         "low": "7.06000000",
        #         "volume": "2.41000000"
        #     }
        #
        return self.parse_ticker(response, market)

    def parse_trade(self, trade, market=None):
        #
        #     {
        #         type: 'match',
        #         trade_id: 82047307,
        #         maker_order_id: '0f358725-2134-435e-be11-753912a326e0',
        #         taker_order_id: '252b7002-87a3-425c-ac73-f5b9e23f3caf',
        #         side: 'sell',
        #         size: '0.00513192',
        #         price: '9314.78',
        #         product_id: 'BTC-USD',
        #         sequence: 12038915443,
        #         time: '2020-01-31T20:03:41.158814Z'
        #     }
        #
        timestamp = self.parse8601(self.safe_string_2(trade, 'time', 'created_at'))
        symbol = None
        marketId = self.safe_string(trade, 'product_id')
        if marketId is not None:
            if marketId in self.markets_by_id:
                market = self.markets_by_id[marketId]
            else:
                baseId, quoteId = marketId.split('-')
                base = self.safe_currency_code(baseId)
                quote = self.safe_currency_code(quoteId)
                symbol = base + '/' + quote
        if (symbol is None) and (market is not None):
            symbol = market['symbol']
        feeRate = None
        feeCurrency = None
        takerOrMaker = None
        if market is not None:
            feeCurrency = market['quote']
            if 'liquidity' in trade:
                takerOrMaker = 'taker' if (trade['liquidity'] == 'T') else 'maker'
                feeRate = market[takerOrMaker]
        feeCost = self.safe_float_2(trade, 'fill_fees', 'fee')
        fee = {
            'cost': feeCost,
            'currency': feeCurrency,
            'rate': feeRate,
        }
        type = None
        id = self.safe_string(trade, 'trade_id')
        side = 'sell' if (trade['side'] == 'buy') else 'buy'
        orderId = self.safe_string(trade, 'order_id')
        # Coinbase Pro returns inverted side to fetchMyTrades vs fetchTrades
        if orderId is not None:
            side = 'buy' if (trade['side'] == 'buy') else 'sell'
        price = self.safe_float(trade, 'price')
        amount = self.safe_float(trade, 'size')
        return {
            'id': id,
            'order': orderId,
            'info': trade,
            'timestamp': timestamp,
            'datetime': self.iso8601(timestamp),
            'symbol': symbol,
            'type': type,
            'takerOrMaker': takerOrMaker,
            'side': side,
            'price': price,
            'amount': amount,
            'fee': fee,
            'cost': price * amount,
        }

    async def fetch_my_trades(self, symbol=None, since=None, limit=None, params={}):
        # as of 2018-08-23
        if symbol is None:
            raise ArgumentsRequired(self.id + ' fetchMyTrades requires a symbol argument')
        await self.load_markets()
        market = self.market(symbol)
        request = {
            'product_id': market['id'],
        }
        if limit is not None:
            request['limit'] = limit
        response = await self.privateGetFills(self.extend(request, params))
        return self.parse_trades(response, market, since, limit)

    async def fetch_trades(self, symbol, since=None, limit=None, params={}):
        await self.load_markets()
        market = self.market(symbol)
        request = {
            'id': market['id'],  # fixes issue  #2
        }
        response = await self.publicGetProductsIdTrades(self.extend(request, params))
        return self.parse_trades(response, market, since, limit)

<<<<<<< HEAD
    def parse_ohlcv(self, ohlcv, market=None, timeframe='1m', since=None, limit=None):
=======
    def parse_ohlcv(self, ohlcv, market=None):
>>>>>>> e73c37f7
        #
        #     [
        #         1591514160,
        #         0.02507,
        #         0.02507,
        #         0.02507,
        #         0.02507,
        #         0.02816506
        #     ]
        #
        return [
            self.safe_timestamp(ohlcv, 0),
            self.safe_float(ohlcv, 3),
            self.safe_float(ohlcv, 2),
            self.safe_float(ohlcv, 1),
            self.safe_float(ohlcv, 4),
            self.safe_float(ohlcv, 5),
        ]

    async def fetch_ohlcv(self, symbol, timeframe='1m', since=None, limit=None, params={}):
        await self.load_markets()
        market = self.market(symbol)
        granularity = self.timeframes[timeframe]
        request = {
            'id': market['id'],
            'granularity': granularity,
        }
        if since is not None:
            request['start'] = self.iso8601(since)
            if limit is None:
                # https://docs.pro.coinbase.com/#get-historic-rates
                limit = 300  # max = 300
            request['end'] = self.iso8601(self.sum((limit - 1) * granularity * 1000, since))
        response = await self.publicGetProductsIdCandles(self.extend(request, params))
        #
        #     [
        #         [1591514160,0.02507,0.02507,0.02507,0.02507,0.02816506],
        #         [1591514100,0.02507,0.02507,0.02507,0.02507,1.63830323],
        #         [1591514040,0.02505,0.02507,0.02505,0.02507,0.19918178]
        #     ]
        #
<<<<<<< HEAD
        return self.parse_ohlcvs(response, market)
=======
        return self.parse_ohlcvs(response, market, timeframe, since, limit)
>>>>>>> e73c37f7

    async def fetch_time(self, params={}):
        response = await self.publicGetTime(params)
        #
        #     {
        #         "iso":"2020-05-12T08:00:51.504Z",
        #         "epoch":1589270451.504
        #     }
        #
        return self.safe_timestamp(response, 'epoch')

    def parse_order_status(self, status):
        statuses = {
            'pending': 'open',
            'active': 'open',
            'open': 'open',
            'done': 'closed',
            'canceled': 'canceled',
            'canceling': 'open',
        }
        return self.safe_string(statuses, status, status)

    def parse_order(self, order, market=None):
        timestamp = self.parse8601(self.safe_string(order, 'created_at'))
        symbol = None
        marketId = self.safe_string(order, 'product_id')
        quote = None
        if marketId is not None:
            if marketId in self.markets_by_id:
                market = self.markets_by_id[marketId]
            else:
                baseId, quoteId = marketId.split('-')
                base = self.safe_currency_code(baseId)
                quote = self.safe_currency_code(quoteId)
                symbol = base + '/' + quote
        status = self.parse_order_status(self.safe_string(order, 'status'))
        price = self.safe_float(order, 'price')
        filled = self.safe_float(order, 'filled_size')
        amount = self.safe_float(order, 'size', filled)
        remaining = None
        if amount is not None:
            if filled is not None:
                remaining = amount - filled
        cost = self.safe_float(order, 'executed_value')
        feeCost = self.safe_float(order, 'fill_fees')
        fee = None
        if feeCost is not None:
            feeCurrencyCode = None
            if market is not None:
                feeCurrencyCode = market['quote']
            elif quote is not None:
                feeCurrencyCode = quote
            fee = {
                'cost': feeCost,
                'currency': feeCurrencyCode,
                'rate': None,
            }
        if (symbol is None) and (market is not None):
            symbol = market['symbol']
        id = self.safe_string(order, 'id')
        type = self.safe_string(order, 'type')
        side = self.safe_string(order, 'side')
        return {
            'id': id,
            'clientOrderId': None,
            'info': order,
            'timestamp': timestamp,
            'datetime': self.iso8601(timestamp),
            'lastTradeTimestamp': None,
            'status': status,
            'symbol': symbol,
            'type': type,
            'side': side,
            'price': price,
            'cost': cost,
            'amount': amount,
            'filled': filled,
            'remaining': remaining,
            'fee': fee,
            'average': None,
            'trades': None,
        }

    async def fetch_order(self, id, symbol=None, params={}):
        await self.load_markets()
        request = {
            'id': id,
        }
        response = await self.privateGetOrdersId(self.extend(request, params))
        return self.parse_order(response)

    async def fetch_order_trades(self, id, symbol=None, since=None, limit=None, params={}):
        await self.load_markets()
        market = None
        if symbol is not None:
            market = self.market(symbol)
        request = {
            'order_id': id,
        }
        response = await self.privateGetFills(self.extend(request, params))
        return self.parse_trades(response, market, since, limit)

    async def fetch_orders(self, symbol=None, since=None, limit=None, params={}):
        await self.load_markets()
        request = {
            'status': 'all',
        }
        market = None
        if symbol is not None:
            market = self.market(symbol)
            request['product_id'] = market['id']
        response = await self.privateGetOrders(self.extend(request, params))
        return self.parse_orders(response, market, since, limit)

    async def fetch_open_orders(self, symbol=None, since=None, limit=None, params={}):
        await self.load_markets()
        request = {}
        market = None
        if symbol is not None:
            market = self.market(symbol)
            request['product_id'] = market['id']
        response = await self.privateGetOrders(self.extend(request, params))
        return self.parse_orders(response, market, since, limit)

    async def fetch_closed_orders(self, symbol=None, since=None, limit=None, params={}):
        await self.load_markets()
        request = {
            'status': 'done',
        }
        market = None
        if symbol is not None:
            market = self.market(symbol)
            request['product_id'] = market['id']
        response = await self.privateGetOrders(self.extend(request, params))
        return self.parse_orders(response, market, since, limit)

    async def create_order(self, symbol, type, side, amount, price=None, params={}):
        await self.load_markets()
        # oid = str(self.nonce())
        request = {
            'product_id': self.market_id(symbol),
            'side': side,
            'size': self.amount_to_precision(symbol, amount),
            'type': type,
        }
        if type == 'limit':
            request['price'] = self.price_to_precision(symbol, price)
        response = await self.privatePostOrders(self.extend(request, params))
        return self.parse_order(response)

    async def cancel_order(self, id, symbol=None, params={}):
        await self.load_markets()
        return await self.privateDeleteOrdersId({'id': id})

    async def cancel_all_orders(self, symbol=None, params={}):
        return await self.privateDeleteOrders(params)

    def calculate_fee(self, symbol, type, side, amount, price, takerOrMaker='taker', params={}):
        market = self.markets[symbol]
        rate = market[takerOrMaker]
        cost = amount * price
        currency = market['quote']
        return {
            'type': takerOrMaker,
            'currency': currency,
            'rate': rate,
            'cost': float(self.currency_to_precision(currency, rate * cost)),
        }

    async def fetch_payment_methods(self, params={}):
        return await self.privateGetPaymentMethods(params)

    async def deposit(self, code, amount, address, params={}):
        await self.load_markets()
        currency = self.currency(code)
        request = {
            'currency': currency['id'],
            'amount': amount,
        }
        method = 'privatePostDeposits'
        if 'payment_method_id' in params:
            # deposit from a payment_method, like a bank account
            method += 'PaymentMethod'
        elif 'coinbase_account_id' in params:
            # deposit into Coinbase Pro account from a Coinbase account
            method += 'CoinbaseAccount'
        else:
            # deposit methodotherwise we did not receive a supported deposit location
            # relevant docs link for the Googlers
            # https://docs.pro.coinbase.com/#deposits
            raise NotSupported(self.id + ' deposit() requires one of `coinbase_account_id` or `payment_method_id` extra params')
        response = await getattr(self, method)(self.extend(request, params))
        if not response:
            raise ExchangeError(self.id + ' deposit() error: ' + self.json(response))
        return {
            'info': response,
            'id': response['id'],
        }

    async def withdraw(self, code, amount, address, tag=None, params={}):
        self.check_address(address)
        await self.load_markets()
        currency = self.currency(code)
        request = {
            'currency': currency['id'],
            'amount': amount,
        }
        method = 'privatePostWithdrawals'
        if 'payment_method_id' in params:
            method += 'PaymentMethod'
        elif 'coinbase_account_id' in params:
            method += 'CoinbaseAccount'
        else:
            method += 'Crypto'
            request['crypto_address'] = address
        response = await getattr(self, method)(self.extend(request, params))
        if not response:
            raise ExchangeError(self.id + ' withdraw() error: ' + self.json(response))
        return {
            'info': response,
            'id': response['id'],
        }

    async def fetch_transactions(self, code=None, since=None, limit=None, params={}):
        await self.load_markets()
        await self.load_accounts()
        currency = None
        id = self.safe_string(params, 'id')  # account id
        if id is None:
            if code is None:
                raise ArgumentsRequired(self.id + ' fetchTransactions() requires a currency code argument if no account id specified in params')
            currency = self.currency(code)
            accountsByCurrencyCode = self.index_by(self.accounts, 'currency')
            account = self.safe_value(accountsByCurrencyCode, code)
            if account is None:
                raise ExchangeError(self.id + ' fetchTransactions() could not find account id for ' + code)
            id = account['id']
        request = {
            'id': id,
        }
        if limit is not None:
            request['limit'] = limit
        response = await self.privateGetAccountsIdTransfers(self.extend(request, params))
        for i in range(0, len(response)):
            response[i]['currency'] = code
        return self.parse_transactions(response, currency, since, limit)

    def parse_transaction_status(self, transaction):
        canceled = self.safe_value(transaction, 'canceled_at')
        if canceled:
            return 'canceled'
        processed = self.safe_value(transaction, 'processed_at')
        completed = self.safe_value(transaction, 'completed_at')
        if completed:
            return 'ok'
        elif processed and not completed:
            return 'failed'
        else:
            return 'pending'

    def parse_transaction(self, transaction, currency=None):
        details = self.safe_value(transaction, 'details', {})
        id = self.safe_string(transaction, 'id')
        txid = self.safe_string(details, 'crypto_transaction_hash')
        timestamp = self.parse8601(self.safe_string(transaction, 'created_at'))
        updated = self.parse8601(self.safe_string(transaction, 'processed_at'))
        currencyId = self.safe_string(transaction, 'currency')
        code = self.safe_currency_code(currencyId, currency)
        fee = None
        status = self.parse_transaction_status(transaction)
        amount = self.safe_float(transaction, 'amount')
        type = self.safe_string(transaction, 'type')
        address = self.safe_string(details, 'crypto_address')
        tag = self.safe_string(details, 'destination_tag')
        address = self.safe_string(transaction, 'crypto_address', address)
        if type == 'withdraw':
            type = 'withdrawal'
            address = self.safe_string(details, 'sent_to_address', address)
        return {
            'info': transaction,
            'id': id,
            'txid': txid,
            'timestamp': timestamp,
            'datetime': self.iso8601(timestamp),
            'address': address,
            'tag': tag,
            'type': type,
            'amount': amount,
            'currency': code,
            'status': status,
            'updated': updated,
            'fee': fee,
        }

    def sign(self, path, api='public', method='GET', params={}, headers=None, body=None):
        request = '/' + self.implode_params(path, params)
        query = self.omit(params, self.extract_params(path))
        if method == 'GET':
            if query:
                request += '?' + self.urlencode(query)
        url = self.urls['api'][api] + request
        if api == 'private':
            self.check_required_credentials()
            nonce = str(self.nonce())
            payload = ''
            if method != 'GET':
                if query:
                    body = self.json(query)
                    payload = body
            what = nonce + method + request + payload
            secret = base64.b64decode(self.secret)
            signature = self.hmac(self.encode(what), secret, hashlib.sha256, 'base64')
            headers = {
                'CB-ACCESS-KEY': self.apiKey,
                'CB-ACCESS-SIGN': self.decode(signature),
                'CB-ACCESS-TIMESTAMP': nonce,
                'CB-ACCESS-PASSPHRASE': self.password,
                'Content-Type': 'application/json',
            }
        return {'url': url, 'method': method, 'body': body, 'headers': headers}

    async def fetch_deposit_address(self, code, params={}):
        await self.load_markets()
        currency = self.currency(code)
        accounts = self.safe_value(self.options, 'coinbaseAccounts')
        if accounts is None:
            accounts = await self.privateGetCoinbaseAccounts()
            self.options['coinbaseAccounts'] = accounts  # cache it
            self.options['coinbaseAccountsByCurrencyId'] = self.index_by(accounts, 'currency')
        currencyId = currency['id']
        account = self.safe_value(self.options['coinbaseAccountsByCurrencyId'], currencyId)
        if account is None:
            # eslint-disable-next-line quotes
            raise InvalidAddress(self.id + " fetchDepositAddress() could not find currency code " + code + " with id = " + currencyId + " in self.options['coinbaseAccountsByCurrencyId']")
        request = {
            'id': account['id'],
        }
        response = await self.privateGetCoinbaseAccountsIdAddresses(self.extend(request, params))
        address = self.safe_string(response, 'address')
        tag = self.safe_string(response, 'destination_tag')
        return {
            'currency': code,
            'address': self.check_address(address),
            'tag': tag,
            'info': response,
        }

    async def create_deposit_address(self, code, params={}):
        await self.load_markets()
        currency = self.currency(code)
        accounts = self.safe_value(self.options, 'coinbaseAccounts')
        if accounts is None:
            accounts = await self.privateGetCoinbaseAccounts()
            self.options['coinbaseAccounts'] = accounts  # cache it
            self.options['coinbaseAccountsByCurrencyId'] = self.index_by(accounts, 'currency')
        currencyId = currency['id']
        account = self.safe_value(self.options['coinbaseAccountsByCurrencyId'], currencyId)
        if account is None:
            # eslint-disable-next-line quotes
            raise InvalidAddress(self.id + " fetchDepositAddress() could not find currency code " + code + " with id = " + currencyId + " in self.options['coinbaseAccountsByCurrencyId']")
        request = {
            'id': account['id'],
        }
        response = await self.privatePostCoinbaseAccountsIdAddresses(self.extend(request, params))
        address = self.safe_string(response, 'address')
        tag = self.safe_string(response, 'destination_tag')
        return {
            'currency': code,
            'address': self.check_address(address),
            'tag': tag,
            'info': response,
        }

    def handle_errors(self, code, reason, url, method, headers, body, response, requestHeaders, requestBody):
        if (code == 400) or (code == 404):
            if body[0] == '{':
                message = self.safe_string(response, 'message')
                feedback = self.id + ' ' + message
                self.throw_exactly_matched_exception(self.exceptions['exact'], message, feedback)
                self.throw_broadly_matched_exception(self.exceptions['broad'], message, feedback)
                raise ExchangeError(feedback)  # unknown message
            raise ExchangeError(self.id + ' ' + body)

    async def request(self, path, api='public', method='GET', params={}, headers=None, body=None):
        response = await self.fetch2(path, api, method, params, headers, body)
        if not isinstance(response, basestring):
            if 'message' in response:
                raise ExchangeError(self.id + ' ' + self.json(response))
        return response<|MERGE_RESOLUTION|>--- conflicted
+++ resolved
@@ -513,11 +513,7 @@
         response = await self.publicGetProductsIdTrades(self.extend(request, params))
         return self.parse_trades(response, market, since, limit)
 
-<<<<<<< HEAD
-    def parse_ohlcv(self, ohlcv, market=None, timeframe='1m', since=None, limit=None):
-=======
     def parse_ohlcv(self, ohlcv, market=None):
->>>>>>> e73c37f7
         #
         #     [
         #         1591514160,
@@ -559,11 +555,7 @@
         #         [1591514040,0.02505,0.02507,0.02505,0.02507,0.19918178]
         #     ]
         #
-<<<<<<< HEAD
-        return self.parse_ohlcvs(response, market)
-=======
         return self.parse_ohlcvs(response, market, timeframe, since, limit)
->>>>>>> e73c37f7
 
     async def fetch_time(self, params={}):
         response = await self.publicGetTime(params)
