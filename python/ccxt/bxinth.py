--- conflicted
+++ resolved
@@ -15,16 +15,11 @@
             'name': 'BX.in.th',
             'countries': 'TH',  # Thailand
             'rateLimit': 1500,
-<<<<<<< HEAD
-            'hasCORS': False,
-            'hasFetchTickers': True,
-            'hasFetchOpenOrders': True,
-=======
             'has': {
                 'CORS': False,
                 'fetchTickers': True,
-            },
->>>>>>> 948a8014
+                'fetchOpenOrders': True,
+            },
             'urls': {
                 'logo': 'https://user-images.githubusercontent.com/1294454/27766412-567b1eb4-5ed7-11e7-94a8-ff6a3884f6c5.jpg',
                 'api': 'https://bx.in.th/api',
